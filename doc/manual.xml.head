<?xml version="1.0" standalone="no"?>
<!DOCTYPE book PUBLIC "-//OASIS//DTD DocBook XML V4.2//EN"
  "http://www.oasis-open.org/docbook/xml/4.2/docbookx.dtd">
<book>

<bookinfo>
<title>The Mutt E-Mail Client</title>
<author>
<firstname>Michael</firstname><surname>Elkins</surname>
<email>me@cs.hmc.edu</email>
</author>
<releaseinfo>version @VERSION@</releaseinfo>

<abstract>
<para>
<quote>All mail clients suck.  This one just sucks less.</quote> &mdash;
me, circa 1995
</para>
</abstract>
</bookinfo>

<chapter id="intro">
<title>Introduction</title>

<para>
<emphasis role="bold">Mutt</emphasis> is a small but very powerful
text-based MIME mail client.  Mutt is highly configurable, and is well
suited to the mail power user with advanced features like key bindings,
keyboard macros, mail threading, regular expression searches and a
powerful pattern matching language for selecting groups of messages.
</para>

<sect1 id="homepage">
<title>Mutt Home Page</title>

<para>
The official homepage can be found at
<ulink url="http://www.mutt.org/">http://www.mutt.org/</ulink>.
</para>

</sect1>

<sect1 id="muttlists">
<title>Mailing Lists</title>

<para>
To subscribe to one of the following mailing lists, send a message with
the word <emphasis>subscribe</emphasis> in the body to
<emphasis>list-name</emphasis><literal>-request@mutt.org</literal>.
</para>

<itemizedlist>
<listitem>

<para>
<email>mutt-announce-request@mutt.org</email> &mdash; low traffic list for
announcements
</para>
</listitem>
<listitem>

<para>
<email>mutt-users-request@mutt.org</email> &mdash; help, bug reports and
feature requests
</para>
</listitem>
<listitem>

<para>
<email>mutt-dev-request@mutt.org</email> &mdash; development mailing list
</para>
</listitem>

</itemizedlist>

<para>
All messages posted to <emphasis>mutt-announce</emphasis> are
automatically forwarded to <emphasis>mutt-users</emphasis>, so you do
not need to be subscribed to both lists.
</para>

</sect1>

<sect1 id="distribution">
<title>Getting Mutt</title>

<para>
Mutt releases can be downloaded from <ulink
url="ftp://ftp.mutt.org/mutt/">ftp://ftp.mutt.org/mutt/</ulink>.  For a
list of mirror sites, please refer to <ulink
url="http://www.mutt.org/download.html">http://www.mutt.org/download.html</ulink>.
</para>

<para>
For nightly tarballs and version control access, please refer to the
<ulink url="http://dev.mutt.org/">Mutt development site</ulink>.
</para>

</sect1>

<sect1 id="irc">
<title>Mutt Online Resources</title>

<variablelist>

<varlistentry>
<term>Bug Tracking System</term>
<listitem>
<para>
The official Mutt bug tracking system can be found at
<ulink url="http://bugs.mutt.org/">http://bugs.mutt.org/</ulink>
</para>
</listitem>
</varlistentry>

<varlistentry>
<term>Wiki</term>
<listitem>
<para>
An (unofficial) wiki can be found
at <ulink url="http://wiki.mutt.org/">http://wiki.mutt.org/</ulink>.
</para>
</listitem>
</varlistentry>

<varlistentry>
<term>IRC</term>
<listitem>
<para>
For the IRC user community, visit channel <emphasis>#mutt</emphasis> on
<ulink url="http://www.freenode.net/">irc.freenode.net</ulink>.
</para>
</listitem>
</varlistentry>

<varlistentry>
<term>USENET</term>
<listitem>
<para>
For USENET, see the newsgroup <ulink url="news:comp.mail.mutt">comp.mail.mutt</ulink>.
</para>
</listitem>
</varlistentry>

</variablelist>

</sect1>

<sect1 id="contrib">
<title>Contributing to Mutt</title>

<para>
There are various ways to contribute to the Mutt project.
</para>

<para>
Especially for new users it may be helpful to meet other new and
experienced users to chat about Mutt, talk about problems and share
tricks.
</para>

<para>
Since translations of Mutt into other languages are highly appreciated,
the Mutt developers always look for skilled translators that help
improve and continue to maintain stale translations.
</para>

<para>
For contributing code patches for new features and bug fixes, please
refer to the developer pages at
<ulink url="http://dev.mutt.org/">http://dev.mutt.org/</ulink> for more details.
</para>

</sect1>

<sect1 id="typo">
<title>Typographical Conventions</title>

<para>
This section lists typographical conventions followed throughout this
manual. See table <xref linkend="tab-typo"/> for typographical
conventions for special terms.
</para>

<table id="tab-typo">
<title>Typographical conventions for special terms</title>
<tgroup cols="2">
<thead>
<row><entry>Item</entry><entry>Refers to...</entry></row>
</thead>
<tbody>
<row><entry><literal>printf(3)</literal></entry><entry>UNIX manual pages, execute <literal>man 3 printf</literal></entry></row>
<row><entry><literal>&lt;PageUp&gt;</literal></entry><entry>named keys</entry></row>
<row><entry><literal>&lt;create-alias&gt;</literal></entry><entry>named Mutt function</entry></row>
<row><entry><literal>^G</literal></entry><entry>Control+G key combination</entry></row>
<row><entry>$mail_check</entry><entry>Mutt configuration option</entry></row>
<row><entry><literal>$HOME</literal></entry><entry>environment variable</entry></row>
</tbody>
</tgroup>
</table>

<para>
Examples are presented as:
</para>

<screen>
mutt -v
</screen>

<para>
Within command synopsis, curly brackets (<quote>{}</quote>) denote a set
of options of which one is mandatory, square brackets
(<quote>[]</quote>) denote optional arguments, three dots
denote that the argument may be repeated arbitrary times.
</para>

</sect1>

<sect1 id="copyright">
<title>Copyright</title>

<para>
Mutt is Copyright &copy; 1996-2016 Michael R. Elkins
<email>me@mutt.org</email> and others.
</para>

<para>
This program is free software; you can redistribute it and/or modify it
under the terms of the GNU General Public License as published by the
Free Software Foundation; either version 2 of the License, or (at your
option) any later version.
</para>

<para>
This program is distributed in the hope that it will be useful, but
WITHOUT ANY WARRANTY; without even the implied warranty of
MERCHANTABILITY or FITNESS FOR A PARTICULAR PURPOSE.  See the GNU
General Public License for more details.
</para>

<para>
You should have received a copy of the GNU General Public License along
with this program; if not, write to the Free Software Foundation, Inc.,
51 Franklin Street, Fifth Floor, Boston, MA 02110-1301, USA.
</para>

</sect1>

</chapter>

<chapter id="gettingstarted">
<title>Getting Started</title>

<para>
This section is intended as a brief overview of how to use Mutt.  There
are many other features which are described elsewhere in the manual.
There is even more information available in the Mutt FAQ and various web
pages. See the <ulink url="http://www.mutt.org/">Mutt homepage</ulink>
for more details.
</para>

<para>
The keybindings described in this section are the defaults as
distributed.  Your local system administrator may have altered the
defaults for your site.  You can always type <quote>?</quote> in any
menu to display the current bindings.
</para>

<para>
The first thing you need to do is invoke Mutt, simply by typing
<literal>mutt</literal> at the command line.  There are various
command-line options, see either the Mutt man page or the <link
linkend="commandline">reference</link>.
</para>

<sect1 id="core-concepts">
<title>Core Concepts</title>

<para>
Mutt is a text-based application which interacts with users through
different menus which are mostly line-/entry-based or page-based. A
line-based menu is the so-called <quote>index</quote> menu (listing all
messages of the currently opened folder) or the <quote>alias</quote>
menu (allowing you to select recipients from a list). Examples for
page-based menus are the <quote>pager</quote> (showing one message at a
time) or the <quote>help</quote> menu listing all available key
bindings.
</para>

<para>
The user interface consists of a context sensitive help line at the top,
the menu's contents followed by a context sensitive status line and
finally the command line. The command line is used to display
informational and error messages as well as for prompts and for entering
interactive commands.
</para>

<para>
Mutt is configured through variables which, if the user wants to
permanently use a non-default value, are written to configuration
files. Mutt supports a rich config file syntax to make even complex
configuration files readable and commentable.
</para>

<para>
Because Mutt allows for customizing almost all key bindings, there are
so-called <quote>functions</quote> which can be executed manually (using
the command line) or in macros. Macros allow the user to bind a sequence
of commands to a single key or a short key sequence instead of repeating
a sequence of actions over and over.
</para>

<para>
Many commands (such as saving or copying a message to another folder)
can be applied to a single message or a set of messages (so-called
<quote>tagged</quote> messages). To help selecting messages, Mutt
provides a rich set of message patterns (such as recipients, sender,
body contents, date sent/received, etc.) which can be combined into
complex expressions using the boolean <emphasis>and</emphasis> and
<emphasis>or</emphasis> operations as well as negating. These patterns
can also be used to (for example) search for messages or to limit the
index to show only matching messages.
</para>

<para>
Mutt supports a <quote>hook</quote> concept which allows the user to
execute arbitrary configuration commands and functions in certain
situations such as entering a folder, starting a new message or replying
to an existing one. These hooks can be used to highly customize Mutt's
behavior including managing multiple identities, customizing the
display for a folder or even implementing auto-archiving based on a
per-folder basis and much more.
</para>

<para>
Besides an interactive mode, Mutt can also be used as a command-line
tool only send messages. It also supports a
<literal>mailx(1)</literal>-compatible interface, see <xref
linkend="tab-commandline-options"/> for a complete list of command-line
options.
</para>

</sect1>

<sect1 id="concept-screens-and-menus">
<title>Screens and Menus</title>

<sect2 id="intro-index">
<title>Index</title>

<para>
The index is the screen that you usually see first when you start
Mutt. It gives an overview over your emails in the currently opened
mailbox. By default, this is your system mailbox.  The information you
see in the index is a list of emails, each with its number on the left,
its flags (new email, important email, email that has been forwarded or
replied to, tagged email, ...), the date when email was sent, its
sender, the email size, and the subject. Additionally, the index also
shows thread hierarchies: when you reply to an email, and the other
person replies back, you can see the other person's email in a
"sub-tree" below.  This is especially useful for personal email between
a group of people or when you've subscribed to mailing lists.
</para>

</sect2>

<sect2 id="intro-pager">
<title>Pager</title>

<para>
The pager is responsible for showing the email content. On the top of
the pager you have an overview over the most important email headers
like the sender, the recipient, the subject, and much more
information. How much information you actually see depends on your
configuration, which we'll describe below.
</para>

<para>
Below the headers, you see the email body which usually contains the
message. If the email contains any attachments, you will see more
information about them below the email body, or, if the attachments are
text files, you can view them directly in the pager.
</para>

<para>
To give the user a good overview, it is possible to configure Mutt to
show different things in the pager with different colors. Virtually
everything that can be described with a regular expression can be
colored, e.g. URLs, email addresses or smileys.
</para>

</sect2>

<sect2 id="intro-browser">
<title>File Browser</title>

<para>
The file browser is the interface to the local or remote file
system. When selecting a mailbox to open, the browser allows custom
sorting of items, limiting the items shown by a regular expression and a
freely adjustable format of what to display in which way. It also allows
for easy navigation through the file system when selecting file(s) to
attach to a message, select multiple files to attach and many more.
</para>

</sect2>

<sect2 id="intro-sidebar">
	<title>Sidebar</title>
	<para>
		The Sidebar shows a list of all your mailboxes.  The list can be
		turned on and off, it can be themed and the list style can be
		configured.
	</para>
	<para>
		This part of the manual is suitable for beginners.
		If you already know Mutt you could skip ahead to the main
		<link linkend="sidebar">Sidebar guide</link>.
		If you just want to get started, you could use the sample
		<link linkend="sidebar-muttrc">Sidebar muttrc</link>.
	</para>
	<para>
		This version of Sidebar is based on Terry Chan's
		<ulink url="http://www.lunar-linux.org/mutt-sidebar/">2015-11-11 release</ulink>.
		It contains many
		<emphasis role="bold"><link linkend="intro-sidebar-features">new features</link></emphasis>,
		lots of
		<emphasis role="bold"><link linkend="intro-sidebar-bugfixes">bugfixes</link></emphasis>
		and a generous helping of
		<emphasis role="bold">new documentation</emphasis> which you are already reading.
	</para>
	<para>
		To check if Mutt supports <quote>Sidebar</quote>, look for the string
		<literal>+USE_SIDEBAR</literal> in the mutt version.
	</para>
<screen>
mutt -v
</screen>
	<para>
		<emphasis role="bold">Let's turn on the Sidebar:</emphasis>
	</para>
	<screen>set sidebar_visible</screen>
	<para>
		You will see something like this.
		A list of mailboxes on the left.
		A list of emails, from the selected mailbox, on the right.
	</para>
<screen>
<emphasis role="indicator">Fruit [1]     3/8</emphasis>|  1    + Jan 24  Rhys Lee         (192)  Yew
Animals [1]   2/6|  2    + Feb 11  Grace Hall       (167)  Ilama
Cars            4|  3      Feb 23  Aimee Scott      (450)  Nectarine
Seas          1/7|  4    ! Feb 28  Summer Jackson   (264)  Lemon
                 |  5      Mar 07  Callum Harrison  (464)  Raspberry
                 |<emphasis role="indicator">  6 N  + Mar 24  Samuel Harris    (353)  Tangerine          </emphasis>
                 |  7 N  + Sep 05  Sofia Graham     (335)  Cherry
                 |  8 N    Sep 16  Ewan Brown       (105)  Ugli
                 |
                 |
</screen>
<para>
	This user has four mailboxes: <quote>Fruit</quote>,
	<quote>Cars</quote>, <quote>Animals</quote> and
	<quote>Seas</quote>.
</para>
<para>
	The current, open, mailbox is <quote>Fruit</quote>.  We can
	also see information about the other mailboxes.  For example:
	The <quote>Animals</quote> mailbox contains, 1 flagged email, 2
	new emails out of a total of 6 emails.
</para>
	<sect3 id="intro-sidebar-navigation">
		<title>Navigation</title>
		<para>
			The Sidebar adds some new <link linkend="sidebar-functions">functions</link>
			to Mutt.
		</para>
		<para>
			The user pressed the <quote>c</quote> key to
			<literal>&lt;change-folder&gt;</literal> to the
			<quote>Animals</quote> mailbox.  The Sidebar automatically
			updated the indicator to match.
		</para>
<screen>
Fruit [1]     3/8|  1      Jan 03  Tia Gibson       (362)  Caiman
<emphasis role="indicator">Animals [1]   2/6</emphasis>|  2    + Jan 22  Rhys Lee         ( 48)  Dolphin
Cars            4|  3    ! Aug 16  Ewan Brown       (333)  Hummingbird
Seas          1/7|  4      Sep 25  Grace Hall       ( 27)  Capybara
                 |<emphasis role="indicator">  5 N  + Nov 12  Evelyn Rogers    (453)  Tapir              </emphasis>
                 |  6 N  + Nov 16  Callum Harrison  (498)  Hedgehog
                 |
                 |
                 |
                 |
</screen>
		<para>
			Let's map some functions:
		</para>
<screen>
bind index,pager \CP sidebar-prev       <emphasis role="comment"># Ctrl-Shift-P - Previous Mailbox</emphasis>
bind index,pager \CN sidebar-next       <emphasis role="comment"># Ctrl-Shift-N - Next Mailbox</emphasis>
bind index,pager \CO sidebar-open       <emphasis role="comment"># Ctrl-Shift-O - Open Highlighted Mailbox</emphasis>
</screen>
		<para>
			Press <quote>Ctrl-Shift-N</quote> (Next mailbox) twice will
			move the Sidebar <emphasis role="bold">highlight</emphasis> to
			down to the <quote>Seas</quote> mailbox.
		</para>
<screen>
Fruit [1]     3/8|  1      Jan 03  Tia Gibson       (362)  Caiman
<emphasis role="indicator">Animals [1]   2/6</emphasis>|  2    + Jan 22  Rhys Lee         ( 48)  Dolphin
Cars            4|  3    ! Aug 16  Ewan Brown       (333)  Hummingbird
<emphasis role="highlight">Seas          1/7</emphasis>|  4      Sep 25  Grace Hall       ( 27)  Capybara
                 |<emphasis role="indicator">  5 N  + Nov 12  Evelyn Rogers    (453)  Tapir              </emphasis>
                 |  6 N  + Nov 16  Callum Harrison  (498)  Hedgehog
                 |
                 |
                 |
                 |
</screen>
		<note>
			Functions <literal>&lt;sidebar-next&gt;</literal> and
			<literal>&lt;sidebar-prev&gt;</literal> move the Sidebar
			<emphasis role="bold">highlight</emphasis>.
			They <emphasis role="bold">do not</emphasis> change the open
			mailbox.
		</note>
		<para>
			Press <quote>Ctrl-Shift-O</quote>
			(<literal>&lt;sidebar-open&gt;</literal>)
			to open the highlighted mailbox.
		</para>
<screen>
Fruit [1]     3/8|  1    ! Mar 07  Finley Jones     (139)  Molucca Sea
Animals [1]   2/6|  2    + Mar 24  Summer Jackson   ( 25)  Arafura Sea
Cars            4|  3    + Feb 28  Imogen Baker     (193)  Pechora Sea
<emphasis role="indicator">Seas          1/7</emphasis>|<emphasis role="indicator">  4 N  + Feb 23  Isla Hussain     (348)  Balearic Sea       </emphasis>
                 |
                 |
                 |
                 |
                 |
                 |
</screen>
	</sect3>
	<sect3 id="intro-sidebar-features">
		<title>Features</title>
		<para>
			The Sidebar shows a list of mailboxes in a panel.
		<para>
		</para>
			Everything about the Sidebar can be configured.
		</para>
		<itemizedlist>
		<title><link linkend="intro-sidebar-basics">State of the Sidebar</link></title>
			<listitem><para>Visibility</para></listitem>
			<listitem><para>Width</para></listitem>
		</itemizedlist>
		<itemizedlist>
		<title><link linkend="intro-sidebar-limit">Which mailboxes are displayed</link></title>
			<listitem><para>Display all</para></listitem>
			<listitem><para>Limit to mailboxes with new mail</para></listitem>
			<listitem><para>Whitelist mailboxes to display always</para></listitem>
		</itemizedlist>
		<itemizedlist>
		<title><link linkend="sidebar-sort">The order in which mailboxes are displayed</link></title>
		<title></title>
			<listitem><para>Unsorted (order of mailboxes commands)</para></listitem>
			<listitem><para>Sorted alphabetically</para></listitem>
			<listitem><para>Sorted by number of new mails</para></listitem>
		</itemizedlist>
		<itemizedlist>
		<title><link linkend="intro-sidebar-colors">Color</link></title>
			<listitem><para>Sidebar indicators and divider</para></listitem>
			<listitem><para>Mailboxes depending on their type</para></listitem>
			<listitem><para>Mailboxes depending on their contents</para></listitem>
		</itemizedlist>
		<itemizedlist>
		<title><link linkend="sidebar-functions">Key bindings</link></title>
			<listitem><para>Hide/Unhide the Sidebar</para></listitem>
			<listitem><para>Select previous/next mailbox</para></listitem>
			<listitem><para>Select previous/next mailbox with new mail</para></listitem>
			<listitem><para>Page up/down through a list of mailboxes</para></listitem>
		</itemizedlist>
		<itemizedlist>
		<title>Misc</title>
			<listitem><para><link linkend="intro-sidebar-format">Formatting string for mailbox</link></para></listitem>
			<listitem><para><link linkend="sidebar-next-new-wrap">Wraparound searching</link></para></listitem>
			<listitem><para><link linkend="intro-sidebar-abbrev">Flexible mailbox abbreviations</link></para></listitem>
			<listitem><para>Support for Unicode mailbox names (utf-8)</para></listitem>
		</itemizedlist>
	</sect3>
	<sect3 id="intro-sidebar-display">
		<title>Display</title>
		<para>
			Everything about the Sidebar can be configured.
		</para>
		<itemizedlist>
			<title>For a quick reference:</title>
			<listitem><para><link linkend="sidebar-variables">Sidebar variables to set</link> </para></listitem>
			<listitem><para><link linkend="sidebar-colors">Sidebar colors to apply</link></para></listitem>
			<listitem><para><link linkend="sidebar-sort">Sidebar sort methods</link></para></listitem>
		</itemizedlist>
		<sect4 id="intro-sidebar-basics">
			<title>Sidebar Basics</title>
			<para>
				The most important variable is <literal>$sidebar_visible</literal>.
				You can set this in your <quote>muttrc</quote>, or bind a key to the
				function <literal>&lt;sidebar-toggle-visible&gt;</literal>.
			</para>
<screen>
set sidebar_visible                         <emphasis role="comment"># Make the Sidebar visible by default</emphasis>
bind index,pager B sidebar-toggle-visible   <emphasis role="comment"># Use 'B' to switch the Sidebar on and off</emphasis>
</screen>
			<para>
				Next, decide how wide you want the Sidebar to be.  25
				characters might be enough for the mailbox name and some numbers.
		Remember, you can hide/show the Sidebar at the press of button.
		</para>
		<para>
		Finally, you might want to change the divider character.
		By default, Sidebar draws an ASCII line between it and the Index panel
				If your terminal supports it, you can use a Unicode line-drawing character.
			</para>
<screen>
set sidebar_width = 25                  <emphasis role="comment"># Plenty of space</emphasis>
set sidebar_divider_char = '│'          <emphasis role="comment"># Pretty line-drawing character</emphasis>
</screen>
		</sect4>
		<sect4 id="intro-sidebar-format">
			<title>Sidebar Format String</title>
			<para>
				<literal>$sidebar_format</literal> allows you to customize the Sidebar display.
				For an introduction, read <link linkend="index-format">format strings</link>
				including the section about <link linkend="formatstrings-conditionals">conditionals</link>.
			</para>
			<para>
				The default value is <literal>%B%?F? [%F]?%* %?N?%N/?%S</literal>
			</para>
			<itemizedlist>
				<title>Which breaks down as:</title>
				<listitem><para><literal>%B</literal> - Mailbox name</para></listitem>
				<listitem><para><literal>%?F? [%F]?</literal> - If flagged emails <literal>[%F]</literal>, otherwise nothing</para></listitem>
				<listitem><para><literal>%* </literal> - Pad with spaces</para></listitem>
				<listitem><para><literal>%?N?%N/?</literal> - If new emails <literal>%N/</literal>, otherwise nothing</para></listitem>
				<listitem><para><literal>%S</literal> - Total number of emails</para></listitem>
			</itemizedlist>
			<table>
				<title>sidebar_format</title>
				<tgroup cols="3">
					<thead>
						<row>
							<entry>Format</entry>
							<entry>Notes</entry>
							<entry>Description</entry>
						</row>
					</thead>
					<tbody>
						<row>
							<entry>%B</entry>
							<entry></entry>
							<entry>Name of the mailbox</entry>
						</row>
						<row>
							<entry>%S</entry>
							<entry>*</entry>
							<entry>Size of mailbox (total number of messages)</entry>
						</row>
						<row>
							<entry>%N</entry>
							<entry>*</entry>
							<entry>Number of New messages in the mailbox</entry>
						</row>
						<row>
							<entry>%F</entry>
							<entry>*</entry>
							<entry>Number of Flagged messages in the mailbox</entry>
						</row>
						<row>
							<entry>%!</entry>
							<entry></entry>
							<entry>
								<quote>!</quote>: one flagged message;
								<quote>!!</quote>: two flagged messages;
								<quote>n!</quote>: n flagged messages (for n &gt; 2).
								Otherwise prints nothing.
							</entry>
						</row>
						<row>
							<entry>%d</entry>
							<entry>* ‡</entry>
							<entry>Number of deleted messages</entry>
						</row>
						<row>
							<entry>%L</entry>
							<entry>* ‡</entry>
							<entry>Number of messages after limiting</entry>
						</row>
						<row>
							<entry>%t</entry>
							<entry>* ‡</entry>
							<entry>Number of tagged messages</entry>
						</row>
						<row>
							<entry>%&gt;X</entry>
							<entry></entry>
							<entry>Right justify the rest of the string and pad with <quote>X</quote></entry>
						</row>
						<row>
							<entry>%|X</entry>
							<entry></entry>
							<entry>Pad to the end of the line with
							<quote>X</quote></entry>
						</row>
						<row>
							<entry>%*X</entry>
							<entry></entry>
							<entry>Soft-fill with character <quote>X</quote>as pad</entry>
						</row>
					</tbody>
				</tgroup>
			</table>
			<para>
			* = Can be optionally printed if nonzero
			</para>
			<para>
			‡ = Only applicable to the current folder
			</para>
			<para>
				Here are some examples.
				They show the number of (F)lagged, (N)ew and (S)ize.
			</para>
			<table>
				<title>sidebar_format</title>
				<tgroup cols="2">
					<thead>
						<row>
							<entry>Format</entry>
							<entry>Example</entry>
						</row>
					</thead>
					<tbody>
						<row>
							<entry><literal>%B%?F? [%F]?%* %?N?%N/?%S</literal></entry>
							<entry><screen>mailbox [F]            N/S</screen></entry>
						</row>
						<row>
							<entry><literal>%B%* %F:%N:%S</literal></entry>
							<entry><screen>mailbox              F:N:S</screen></entry>
						</row>
						<row>
							<entry><literal>%B %?N?(%N)?%* %S</literal></entry>
							<entry><screen>mailbox (N)              S</screen></entry>
						</row>
						<row>
							<entry><literal>%B%* ?F?%F/?%N</literal></entry>
							<entry><screen>mailbox                F/S</screen></entry>
						</row>
					</tbody>
				</tgroup>
			</table>
		</sect4>
		<sect4 id="intro-sidebar-abbrev">
			<title>Abbreviating Mailbox Names</title>
			<para>
				<literal>$sidebar_delim_chars</literal> tells Sidebar
				how to split up mailbox paths.  For local directories
				use <quote>/</quote>; for IMAP folders use <quote>.</quote>
			</para>
			<sect5 id="intro-sidebar-abbrev-ex1">
				<title>Example 1</title>
				<para>
					This example works well if your mailboxes have unique names
					after the last separator.
				</para>
				<para>
					Add some mailboxes of diffent depths.
				</para>
<screen>
set folder="~/mail"
mailboxes =fruit/apple          =fruit/banana          =fruit/cherry
mailboxes =water/sea/sicily     =water/sea/archipelago =water/sea/sibuyan
mailboxes =water/ocean/atlantic =water/ocean/pacific   =water/ocean/arctic
</screen>
				<para>
					Shorten the names:
				</para>
<screen>
set sidebar_short_path                  <emphasis role="comment"># Shorten mailbox names</emphasis>
set sidebar_delim_chars="/"             <emphasis role="comment"># Delete everything up to the last / character</emphasis>
</screen>
				<para>
					The screenshot below shows what the Sidebar would look like
					before and after shortening.
				</para>
<screen>
|fruit/apple                            |apple
|fruit/banana                           |banana
|fruit/cherry                           |cherry
|water/sea/sicily                       |sicily
|water/sea/archipelago                  |archipelago
|water/sea/sibuyan                      |sibuyan
|water/ocean/atlantic                   |atlantic
|water/ocean/pacific                    |pacific
|water/ocean/arctic                     |arctic
</screen>
			</sect5>
			<sect5 id="intro-sidebar-abbrev-ex2">
				<title>Example 2</title>
				<para>
					This example works well if you have lots of mailboxes which are arranged
					in a tree.
				</para>
				<para>
					Add some mailboxes of diffent depths.
				</para>
<screen>
set folder="~/mail"
mailboxes =fruit
mailboxes =fruit/apple =fruit/banana =fruit/cherry
mailboxes =water
mailboxes =water/sea
mailboxes =water/sea/sicily =water/sea/archipelago =water/sea/sibuyan
mailboxes =water/ocean
mailboxes =water/ocean/atlantic =water/ocean/pacific =water/ocean/arctic
</screen>
				<para>
					Shorten the names:
				</para>
<screen>
set sidebar_short_path                  <emphasis role="comment"># Shorten mailbox names</emphasis>
set sidebar_delim_chars="/"             <emphasis role="comment"># Delete everything up to the last / character</emphasis>
set sidebar_folder_indent               <emphasis role="comment"># Indent folders whose names we've shortened</emphasis>
set sidebar_indent_string="  "          <emphasis role="comment"># Indent with two spaces</emphasis>
</screen>
				<para>
					The screenshot below shows what the Sidebar would look like
					before and after shortening.
				</para>
<screen>
|fruit                                  |fruit
|fruit/apple                            |  apple
|fruit/banana                           |  banana
|fruit/cherry                           |  cherry
|water                                  |water
|water/sea                              |  sea
|water/sea/sicily                       |    sicily
|water/sea/archipelago                  |    archipelago
|water/sea/sibuyan                      |    sibuyan
|water/ocean                            |  ocean
|water/ocean/atlantic                   |    atlantic
|water/ocean/pacific                    |    pacific
|water/ocean/arctic                     |    arctic
</screen>
				<para>
					Sometimes, it will be necessary to add mailboxes, that you
					don't use, to fill in part of the tree.	 This will trade
					vertical space for horizonal space (but it looks good).
				</para>
			</sect5>
		</sect4>
		<sect4 id="intro-sidebar-limit">
			<title>Limiting the Number of Mailboxes</title>
			<para>
				If you have a lot of mailboxes, sometimes it can be useful to hide
				the ones you aren't using.	<literal>$sidebar_new_mail_only</literal>
				tells Sidebar to only show mailboxes that contain new, or flagged, email.
			</para>
			<para>
				If you want some mailboxes to be always visible, then use the
				<literal>sidebar_whitelist</literal> command.  It takes a list of
				mailboxes as parameters.
			</para>
<screen>
set sidebar_new_mail_only               <emphasis role="comment"># Only mailboxes with new/flagged email</emphasis>
sidebar_whitelist fruit fruit/apple     <emphasis role="comment"># Always display these two mailboxes</emphasis>
</screen>
		</sect4>
	</sect3>
	<sect3 id="intro-sidebar-colors">
		<title>Colors</title>
		<para>
			Here is a sample color scheme:
		</para>
<screen>
color sidebar_indicator default color17         <emphasis role="comment"># Dark blue background</emphasis>
color sidebar_highlight white   color238        <emphasis role="comment"># Grey background</emphasis>
color sidebar_spoolfile yellow  default         <emphasis role="comment"># Yellow</emphasis>
color sidebar_new       green   default         <emphasis role="comment"># Green</emphasis>
color sidebar_flagged   red     default         <emphasis role="comment"># Red</emphasis>
color sidebar_divider   color8  default         <emphasis role="comment"># Dark grey</emphasis>
</screen>
		<para>
			There is a priority order when coloring Sidebar mailboxes.
			e.g.  If a mailbox has new mail it will have the
			<literal>sidebar_new</literal> color, even if it also contains
			flagged mails.
		</para>
		<table id="table-intro-sidebar-colors">
			<title>Sidebar Color Priority</title>
			<tgroup cols="3">
				<thead>
					<row>
						<entry>Priority</entry>
						<entry>Color</entry>
						<entry>Description</entry>
					</row>
				</thead>
				<tbody>
					<row>
						<entry>Highest</entry>
						<entry><literal>sidebar_indicator</literal></entry>
						<entry>Mailbox is open</entry>
					</row>
					<row>
						<entry></entry>
						<entry><literal>sidebar_highlight</literal></entry>
						<entry>Mailbox is highlighed</entry>
					</row>
					<row>
						<entry></entry>
						<entry><literal>sidebar_spoolfile</literal></entry>
						<entry>Mailbox is the spoolfile (receives incoming mail)</entry>
					</row>
					<row>
						<entry></entry>
						<entry><literal>sidebar_new</literal></entry>
						<entry>Mailbox contains new mail</entry>
					</row>
					<row>
						<entry></entry>
						<entry><literal>sidebar_flagged</literal></entry>
						<entry>Mailbox contains flagged mail</entry>
					</row>
					<row>
						<entry>Lowest</entry>
						<entry>(None)</entry>
						<entry>Mailbox does not match above</entry>
					</row>
				</tbody>
			</tgroup>
		</table>
	</sect3>
	<sect3 id="intro-sidebar-bugfixes">
		<title>Bug-fixes</title>
		<para>
			If you haven't used Sidebar before, you can ignore this section.
		</para>
		<para>
			These bugs have been fixed since the previous Sidebar release: 2015-11-11.
		</para>
		<itemizedlist>
			<listitem><para>Fix bug when starting in compose mode</para></listitem>
			<listitem><para>Fix bug with empty sidebar_divider_char string</para></listitem>
			<listitem><para>Fix bug with header wrapping</para></listitem>
			<listitem><para>Correctly handle utf8 character sequences</para></listitem>
			<listitem><para>Fix a bug in mh_buffy_update</para></listitem>
			<listitem><para>Fix refresh -- time overflowed short</para></listitem>
			<listitem><para>Protect against empty format strings</para></listitem>
			<listitem><para>Limit Sidebar width to COLS</para></listitem>
			<listitem><para>Handle unmailboxes * safely</para></listitem>
			<listitem><para>Refresh Sidebar after timeout</para></listitem>
		</itemizedlist>
	</sect3>
	<sect3 id="intro-sidebar-config-changes">
		<title>Config Changes</title>
		<para>
			If you haven't used Sidebar before, you can ignore this section.
		</para>
		<para>
			Some of the Sidebar config has been changed to make its meaning clearer.
			These changes have been made since the previous Sidebar release: 2015-11-11.
		</para>
		<table id="table-intro-sidebar-config-changes">
			<title>Config Changes</title>
			<tgroup cols="2">
				<thead>
					<row>
						<entry>Old Name</entry>
						<entry>New Name</entry>
					</row>
				</thead>
				<tbody>
					<row>
						<entry><literal>$sidebar_delim</literal></entry>
						<entry><literal>$sidebar_divider_char</literal></entry>
					</row>
					<row>
						<entry><literal>$sidebar_folderindent</literal></entry>
						<entry><literal>$sidebar_folder_indent</literal></entry>
					</row>
					<row>
						<entry><literal>$sidebar_indentstr</literal></entry>
						<entry><literal>$sidebar_indent_string</literal></entry>
					</row>
					<row>
						<entry><literal>$sidebar_newmail_only</literal></entry>
						<entry><literal>$sidebar_new_mail_only</literal></entry>
					</row>
					<row>
						<entry><literal>$sidebar_refresh</literal></entry>
						<entry><literal>$sidebar_refresh_time</literal></entry>
					</row>
					<row>
						<entry><literal>$sidebar_shortpath</literal></entry>
						<entry><literal>$sidebar_short_path</literal></entry>
					</row>
					<row>
						<entry><literal>$sidebar_sort</literal></entry>
						<entry><literal>$sidebar_sort_method</literal></entry>
					</row>
					<row>
						<entry><literal>&lt;sidebar-scroll-down&gt;</literal></entry>
						<entry><literal>&lt;sidebar-page-down&gt;</literal></entry>
					</row>
					<row>
						<entry><literal>&lt;sidebar-scroll-up&gt;</literal></entry>
						<entry><literal>&lt;sidebar-page-up&gt;</literal></entry>
					</row>
				</tbody>
			</tgroup>
		</table>
	</sect3>
</sect2>

<sect2 id="intro-help">
<title>Help</title>

<para>
The help screen is meant to offer a quick help to the user. It lists the
current configuration of key bindings and their associated commands
including a short description, and currently unbound functions that
still need to be associated with a key binding (or alternatively, they
can be called via the Mutt command prompt).
</para>

</sect2>

<sect2 id="intro-compose">
<title>Compose Menu</title>

<para>
The compose menu features a split screen containing the information
which really matter before actually sending a message by mail: who gets
the message as what (recipients and who gets what kind of
copy). Additionally, users may set security options like deciding
whether to sign, encrypt or sign and encrypt a message with/for what
keys. Also, it's used to attach messages, to re-edit any attachment
including the message itself.
</para>

</sect2>

<sect2 id="intro-alias">
<title>Alias Menu</title>

<para>
The alias menu is used to help users finding the recipients of
messages. For users who need to contact many people, there's no need to
remember addresses or names completely because it allows for searching,
too. The alias mechanism and thus the alias menu also features grouping
several addresses by a shorter nickname, the actual alias, so that users
don't have to select each single recipient manually.
</para>

</sect2>

<sect2 id="intro-attach">
<title>Attachment Menu</title>

<para>
As will be later discussed in detail, Mutt features a good and stable
MIME implementation, that is, it supports sending and receiving messages
of arbitrary MIME types. The attachment menu displays a message's
structure in detail: what content parts are attached to which parent
part (which gives a true tree structure), which type is of what type and
what size.  Single parts may saved, deleted or modified to offer great
and easy access to message's internals.
</para>

</sect2>

</sect1>

<sect1 id="menus">
<title>Moving Around in Menus</title>

<para>
The most important navigation keys common to line- or entry-based menus
are shown in <xref linkend="tab-keys-nav-line"/> and in <xref
linkend="tab-keys-nav-page"/> for page-based menus.
</para>

<table id="tab-keys-nav-line">
<title>Most common navigation keys in entry-based menus</title>
<tgroup cols="3">
<thead>
<row><entry>Key</entry><entry>Function</entry><entry>Description</entry></row>
</thead>
<tbody>
<row><entry>j or &lt;Down&gt;</entry><entry><literal>&lt;next-entry&gt;</literal></entry><entry>move to the next entry</entry></row>
<row><entry>k or &lt;Up&gt;</entry><entry><literal>&lt;previous-entry&gt;</literal></entry><entry>move to the previous entry</entry></row>
<row><entry>z or &lt;PageDn&gt;</entry><entry><literal>&lt;page-down&gt;</literal></entry><entry>go to the next page</entry></row>
<row><entry>Z or &lt;PageUp&gt;</entry><entry><literal>&lt;page-up&gt;</literal></entry><entry>go to the previous page</entry></row>
<row><entry>= or &lt;Home&gt;</entry><entry><literal>&lt;first-entry&gt;</literal></entry><entry>jump to the first entry</entry></row>
<row><entry>* or &lt;End&gt;</entry><entry><literal>&lt;last-entry&gt;</literal></entry><entry>jump to the last entry</entry></row>
<row><entry>q</entry><entry><literal>&lt;quit&gt;</literal></entry><entry>exit the current menu</entry></row>
<row><entry>?</entry><entry><literal>&lt;help&gt;</literal></entry><entry>list all keybindings for the current menu</entry></row>
</tbody>
</tgroup>
</table>

<table id="tab-keys-nav-page">
<title>Most common navigation keys in page-based menus</title>
<tgroup cols="3">
<thead>
<row><entry>Key</entry><entry>Function</entry><entry>Description</entry></row>
</thead>
<tbody>
<row><entry>J or &lt;Return&gt;</entry><entry><literal>&lt;next-line&gt;</literal></entry><entry>scroll down one line</entry></row>
<row><entry>&lt;Backspace&gt;</entry><entry><literal>&lt;previous-line&gt;</literal></entry><entry>scroll up one line</entry></row>
<row><entry>K, &lt;Space&gt; or &lt;PageDn&gt;</entry><entry><literal>&lt;next-page&gt;</literal></entry><entry>move to the next page</entry></row>
<row><entry>- or &lt;PageUp&gt;</entry><entry><literal>&lt;previous-page&gt;</literal></entry><entry>move the previous page</entry></row>
<row><entry>&lt;Home&gt;</entry><entry><literal>&lt;top&gt;</literal></entry><entry>move to the top</entry></row>
<row><entry>&lt;End&gt;</entry><entry><literal>&lt;bottom&gt;</literal></entry><entry>move to the bottom</entry></row>
</tbody>
</tgroup>
</table>

</sect1>

<sect1 id="editing">
<title>Editing Input Fields</title>

<sect2 id="editing-intro">
<title>Introduction</title>

<para>
Mutt has a built-in line editor for inputting text, e.g. email addresses
or filenames. The keys used to manipulate text input are very similar to
those of Emacs. See <xref linkend="tab-keys-editor"/> for a full
reference of available functions, their default key bindings, and short
descriptions.
</para>

<table id="tab-keys-editor">
<title>Most common line editor keys</title>
<tgroup cols="3">
<thead>
<row><entry>Key</entry><entry>Function</entry><entry>Description</entry></row>
</thead>
<tbody>
<row><entry>^A or &lt;Home&gt;</entry><entry><literal>&lt;bol&gt;</literal></entry><entry>move to the start of the line</entry></row>
<row><entry>^B or &lt;Left&gt;</entry><entry><literal>&lt;backward-char&gt;</literal></entry><entry>move back one char</entry></row>
<row><entry>Esc B</entry><entry><literal>&lt;backward-word&gt;</literal></entry><entry>move back one word</entry></row>
<row><entry>^D or &lt;Delete&gt;</entry><entry><literal>&lt;delete-char&gt;</literal></entry><entry>delete the char under the cursor</entry></row>
<row><entry>^E or &lt;End&gt;</entry><entry><literal>&lt;eol&gt;</literal></entry><entry>move to the end of the line</entry></row>
<row><entry>^F or &lt;Right&gt;</entry><entry><literal>&lt;forward-char&gt;</literal></entry><entry>move forward one char</entry></row>
<row><entry>Esc F</entry><entry><literal>&lt;forward-word&gt;</literal></entry><entry>move forward one word</entry></row>
<row><entry>&lt;Tab&gt;</entry><entry><literal>&lt;complete&gt;</literal></entry><entry>complete filename, alias, or label</entry></row>
<row><entry>^T</entry><entry><literal>&lt;complete-query&gt;</literal></entry><entry>complete address with query</entry></row>
<row><entry>^K</entry><entry><literal>&lt;kill-eol&gt;</literal></entry><entry>delete to the end of the line</entry></row>
<row><entry>Esc d</entry><entry><literal>&lt;kill-eow&gt;</literal></entry><entry>delete to the end of the word</entry></row>
<row><entry>^W</entry><entry><literal>&lt;kill-word&gt;</literal></entry><entry>kill the word in front of the cursor</entry></row>
<row><entry>^U</entry><entry><literal>&lt;kill-line&gt;</literal></entry><entry>delete entire line</entry></row>
<row><entry>^V</entry><entry><literal>&lt;quote-char&gt;</literal></entry><entry>quote the next typed key</entry></row>
<row><entry>&lt;Up&gt;</entry><entry><literal>&lt;history-up&gt;</literal></entry><entry>recall previous string from history</entry></row>
<row><entry>&lt;Down&gt;</entry><entry><literal>&lt;history-down&gt;</literal></entry><entry>recall next string from history</entry></row>
<row><entry>&lt;BackSpace&gt;</entry><entry><literal>&lt;backspace&gt;</literal></entry><entry>kill the char in front of the cursor</entry></row>
<row><entry>Esc u</entry><entry><literal>&lt;upcase-word&gt;</literal></entry><entry>convert word to upper case</entry></row>
<row><entry>Esc l</entry><entry><literal>&lt;downcase-word&gt;</literal></entry><entry>convert word to lower case</entry></row>
<row><entry>Esc c</entry><entry><literal>&lt;capitalize-word&gt;</literal></entry><entry>capitalize the word</entry></row>
<row><entry>^G</entry><entry>n/a</entry><entry>abort</entry></row>
<row><entry>&lt;Return&gt;</entry><entry>n/a</entry><entry>finish editing</entry></row>
</tbody>
</tgroup>
</table>

<para>
You can remap the <emphasis>editor</emphasis> functions using the <link
linkend="bind"><command>bind</command></link> command.  For example, to
make the &lt;Delete&gt; key delete the character in front of the cursor
rather than under, you could use:
</para>

<screen>
bind editor &lt;delete&gt; backspace
</screen>

</sect2>

<sect2 id="editing-history">
<title>History</title>

<para>
Mutt maintains a history for the built-in editor.  The number of items
is controlled by the <link linkend="history">$history</link> variable
and can be made persistent using an external file specified using <link
linkend="history-file">$history_file</link>.  You may cycle through them
at an editor prompt by using the <literal>&lt;history-up&gt;</literal>
and/or <literal>&lt;history-down&gt;</literal> commands.  Mutt will
remember the currently entered text as you cycle through history, and
will wrap around to the initial entry line.
</para>

<para>
Mutt maintains several distinct history lists, one for each of the
following categories:
</para>

<itemizedlist>
<listitem><para><literal>.muttrc</literal> commands</para></listitem>
<listitem><para>addresses and aliases</para></listitem>
<listitem><para>shell commands</para></listitem>
<listitem><para>filenames</para></listitem>
<listitem><para>patterns</para></listitem>
<listitem><para>everything else</para></listitem>
</itemizedlist>

<para>
Mutt automatically filters out consecutively repeated items from the
history. It also mimics the behavior of some shells by ignoring items
starting with a space. The latter feature can be useful in macros to not
clobber the history's valuable entries with unwanted entries.
</para>

</sect2>

</sect1>

<sect1 id="reading">
<title>Reading Mail</title>

<para>
Similar to many other mail clients, there are two modes in which mail is
read in Mutt.  The first is a list of messages in the mailbox, which is
called the <quote>index</quote> menu in Mutt.  The second mode is the
display of the message contents.  This is called the
<quote>pager.</quote>
</para>

<para>
The next few sections describe the functions provided in each of these
modes.
</para>

<sect2 id="index-menu">
<title>The Message Index</title>

<para>
Common keys used to navigate through and manage messages in the index
are shown in <xref linkend="tab-key-index"/>. How messages are presented
in the index menu can be customized using the <link
linkend="index-format">$index_format</link> variable.
</para>

<table id="tab-key-index">
<title>Most common message index keys</title>
<tgroup cols="2">
<thead>
<row><entry>Key</entry><entry>Description</entry></row>
</thead>
<tbody>
<row><entry>c</entry><entry>change to a different mailbox</entry></row>
<row><entry>Esc c</entry><entry>change to a folder in read-only mode</entry></row>
<row><entry>C</entry><entry>copy the current message to another mailbox</entry></row>
<row><entry>Esc C</entry><entry>decode a message and copy it to a folder</entry></row>
<row><entry>Esc s</entry><entry>decode a message and save it to a folder</entry></row>
<row><entry>D</entry><entry>delete messages matching a pattern</entry></row>
<row><entry>d</entry><entry>delete the current message</entry></row>
<row><entry>F</entry><entry>mark as important</entry></row>
<row><entry>l</entry><entry>show messages matching a pattern</entry></row>
<row><entry>N</entry><entry>mark message as new</entry></row>
<row><entry>o</entry><entry>change the current sort method</entry></row>
<row><entry>O</entry><entry>reverse sort the mailbox</entry></row>
<row><entry>q</entry><entry>save changes and exit</entry></row>
<row><entry>s</entry><entry>save-message</entry></row>
<row><entry>T</entry><entry>tag messages matching a pattern</entry></row>
<row><entry>t</entry><entry>toggle the tag on a message</entry></row>
<row><entry>Esc t</entry><entry>toggle tag on entire message thread</entry></row>
<row><entry>U</entry><entry>undelete messages matching a pattern</entry></row>
<row><entry>u</entry><entry>undelete-message</entry></row>
<row><entry>v</entry><entry>view-attachments</entry></row>
<row><entry>x</entry><entry>abort changes and exit</entry></row>
<row><entry>&lt;Return&gt;</entry><entry>display-message</entry></row>
<row><entry>&lt;Tab&gt;</entry><entry>jump to the next new or unread message</entry></row>
<row><entry>@</entry><entry>show the author's full e-mail address</entry></row>
<row><entry>$</entry><entry>save changes to mailbox</entry></row>
<row><entry>/</entry><entry>search</entry></row>
<row><entry>Esc /</entry><entry>search-reverse</entry></row>
<row><entry>^L</entry><entry>clear and redraw the screen</entry></row>
<row><entry>^T</entry><entry>untag messages matching a pattern</entry></row>
</tbody>
</tgroup>
</table>

<para>
In addition to who sent the message and the subject, a short summary of
the disposition of each message is printed beside the message number.
Zero or more of the <quote>flags</quote> in <xref
linkend="tab-msg-status-flags"/> may appear, some of which can be turned
on or off using these functions: <literal>&lt;set-flag&gt;</literal> and
<literal>&lt;clear-flag&gt;</literal> bound by default to
<quote>w</quote> and <quote>W</quote> respectively.
</para>

<para>
Furthermore, the flags in <xref linkend="tab-msg-recip-flags"/> reflect
who the message is addressed to. They can be customized with the <link
linkend="to-chars">$to_chars</link> variable.
</para>

<table id="tab-msg-status-flags">
<title>Message status flags</title>
<tgroup cols="2">
<thead>
<row><entry>Flag</entry><entry>Description</entry></row>
</thead>
<tbody>
<row><entry>D</entry><entry>message is deleted (is marked for deletion)</entry></row>
<row><entry>d</entry><entry>message has attachments marked for deletion</entry></row>
<row><entry>K</entry><entry>contains a PGP public key</entry></row>
<row><entry>N</entry><entry>message is new</entry></row>
<row><entry>O</entry><entry>message is old</entry></row>
<row><entry>P</entry><entry>message is PGP encrypted</entry></row>
<row><entry>r</entry><entry>message has been replied to</entry></row>
<row><entry>S</entry><entry>message is signed, and the signature is successfully verified</entry></row>
<row><entry>s</entry><entry>message is signed</entry></row>
<row><entry>!</entry><entry>message is flagged</entry></row>
<row><entry>*</entry><entry>message is tagged</entry></row>
<row><entry>n</entry><entry>thread contains new messages (only if collapsed)</entry></row>
<row><entry>o</entry><entry>thread contains old messages (only if collapsed)</entry></row>
</tbody>
</tgroup>
</table>

<table id="tab-msg-recip-flags">
<title>Message recipient flags</title>
<tgroup cols="2">
<thead>
<row><entry>Flag</entry><entry>Description</entry></row>
</thead>
<tbody>
<row><entry>+</entry><entry>message is to you and you only</entry></row>
<row><entry>T</entry><entry>message is to you, but also to or CC'ed to others</entry></row>
<row><entry>C</entry><entry>message is CC'ed to you</entry></row>
<row><entry>F</entry><entry>message is from you</entry></row>
<row><entry>L</entry><entry>message is sent to a subscribed mailing list</entry></row>
</tbody>
</tgroup>
</table>

</sect2>

<sect2 id="pager-menu">
<title>The Pager</title>

<para>
By default, Mutt uses its built-in pager to display the contents of
messages (an external pager such as <literal>less(1)</literal> can be
configured, see <link linkend="pager">$pager</link> variable).  The
pager is very similar to the Unix program <literal>less(1)</literal>
though not nearly as featureful.
</para>

<table id="tab-key-pager">
<title>Most common pager keys</title>
<tgroup cols="2">
<thead>
<row><entry>Key</entry><entry>Description</entry></row>
</thead>
<tbody>
<row><entry>&lt;Return&gt;</entry><entry>go down one line</entry></row>
<row><entry>&lt;Space&gt;</entry><entry>display the next page (or next message if at the end of a message)</entry></row>
<row><entry>-</entry><entry>go back to the previous page</entry></row>
<row><entry>n</entry><entry>search for next match</entry></row>
<row><entry>S</entry><entry>skip beyond quoted text</entry></row>
<row><entry>T</entry><entry>toggle display of quoted text</entry></row>
<row><entry>?</entry><entry>show keybindings</entry></row>
<row><entry>/</entry><entry>regular expression search</entry></row>
<row><entry>Esc /</entry><entry>backward regular expression search</entry></row>
<row><entry>\</entry><entry>toggle highlighting of search matches</entry></row>
<row><entry>^</entry><entry>jump to the top of the message</entry></row>
</tbody>
</tgroup>
</table>

<para>
In addition to key bindings in <xref linkend="tab-key-pager"/>, many of
the functions from the index menu are also available in the pager, such
as <literal>&lt;delete-message&gt;</literal> or
<literal>&lt;copy-message&gt;</literal> (this is one advantage over
using an external pager to view messages).
</para>

<para>
Also, the internal pager supports a couple other advanced features. For
one, it will accept and translate the <quote>standard</quote> nroff
sequences for bold and underline. These sequences are a series of either
the letter, backspace (<quote>^H</quote>), the letter again for bold or
the letter, backspace, <quote>_</quote> for denoting underline. Mutt
will attempt to display these in bold and underline respectively if your
terminal supports them. If not, you can use the bold and underline <link
linkend="color">color</link> objects to specify a
<command>color</command> or mono attribute for them.
</para>

<para>
Additionally, the internal pager supports the ANSI escape sequences for
character attributes.  Mutt translates them into the correct color and
character settings.  The sequences Mutt supports are:
</para>

<screen>
\e[<emphasis>Ps</emphasis>;<emphasis>Ps</emphasis>;..<emphasis>Ps</emphasis>;m
</screen>

<para>
where <emphasis>Ps</emphasis> can be one of the codes shown in <xref
linkend="tab-ansi-esc"/>.
</para>

<table id="tab-ansi-esc">
<title>ANSI escape sequences</title>
<tgroup cols="2">
<thead>
<row><entry>Escape code</entry><entry>Description</entry></row>
</thead>
<tbody>
<row><entry>0</entry><entry>All attributes off</entry></row>
<row><entry>1</entry><entry>Bold on</entry></row>
<row><entry>4</entry><entry>Underline on</entry></row>
<row><entry>5</entry><entry>Blink on</entry></row>
<row><entry>7</entry><entry>Reverse video on</entry></row>
<row><entry>3<emphasis>&lt;color&gt;</emphasis></entry><entry>Foreground color is <emphasis>&lt;color&gt;</emphasis> (see <xref linkend="tab-color"/>)</entry></row>
<row><entry>4<emphasis>&lt;color&gt;</emphasis></entry><entry>Background color is <emphasis>&lt;color&gt;</emphasis> (see <xref linkend="tab-color"/>)</entry></row>
</tbody>
</tgroup>
</table>

<table id="tab-color">
<title>Color sequences</title>
<tgroup cols="2">
<thead>
<row><entry>Color code</entry><entry>Color</entry></row>
</thead>
<tbody>
<row><entry>0</entry><entry>Black</entry></row>
<row><entry>1</entry><entry>Red</entry></row>
<row><entry>2</entry><entry>Green</entry></row>
<row><entry>3</entry><entry>Yellow</entry></row>
<row><entry>4</entry><entry>Blue</entry></row>
<row><entry>5</entry><entry>Magenta</entry></row>
<row><entry>6</entry><entry>Cyan</entry></row>
<row><entry>7</entry><entry>White</entry></row>
</tbody>
</tgroup>
</table>

<para>
Mutt uses these attributes for handling <literal>text/enriched</literal>
messages, and they can also be used by an external <link
linkend="auto-view">autoview</link> script for highlighting purposes.
</para>

<note>
<para>
If you change the colors for your display, for example by changing the
color associated with color2 for your xterm, then that color will be
used instead of green.
</para>
</note>

<note>
<para>
Note that the search commands in the pager take regular expressions,
which are not quite the same as the more complex <link
linkend="patterns">patterns</link> used by the search command in the
index. This is because patterns are used to select messages by criteria
whereas the pager already displays a selected message.
</para>
</note>

</sect2>

<sect2 id="threads">
<title>Threaded Mode</title>

<para>
So-called <quote>threads</quote> provide a hierarchy of messages where
replies are linked to their parent message(s). This organizational form
is extremely useful in mailing lists where different parts of the
discussion diverge. Mutt displays threads as a tree structure.
</para>

<para>
In Mutt, when a mailbox is <link linkend="sort">sorted</link>
by <emphasis>threads</emphasis>, there are a few additional functions
available in the <emphasis>index</emphasis>
and <emphasis>pager</emphasis> modes as shown in
<xref linkend="tab-key-threads"/>.
</para>

<table id="tab-key-threads">
<title>Most common thread mode keys</title>
<tgroup cols="3">
<thead>
<row><entry>Key</entry><entry>Function</entry><entry>Description</entry></row>
</thead>
<tbody>
<row><entry>^D</entry><entry><literal>&lt;delete-thread&gt;</literal></entry><entry>delete all messages in the current thread</entry></row>
<row><entry>^U</entry><entry><literal>&lt;undelete-thread&gt;</literal></entry><entry>undelete all messages in the current thread</entry></row>
<row><entry>^N</entry><entry><literal>&lt;next-thread&gt;</literal></entry><entry>jump to the start of the next thread</entry></row>
<row><entry>^P</entry><entry><literal>&lt;previous-thread&gt;</literal></entry><entry>jump to the start of the previous thread</entry></row>
<row><entry>^R</entry><entry><literal>&lt;read-thread&gt;</literal></entry><entry>mark the current thread as read</entry></row>
<row><entry>Esc d</entry><entry><literal>&lt;delete-subthread&gt;</literal></entry><entry>delete all messages in the current subthread</entry></row>
<row><entry>Esc u</entry><entry><literal>&lt;undelete-subthread&gt;</literal></entry><entry>undelete all messages in the current subthread</entry></row>
<row><entry>Esc n</entry><entry><literal>&lt;next-subthread&gt;</literal></entry><entry>jump to the start of the next subthread</entry></row>
<row><entry>Esc p</entry><entry><literal>&lt;previous-subthread&gt;</literal></entry><entry>jump to the start of the previous subthread</entry></row>
<row><entry>Esc r</entry><entry><literal>&lt;read-subthread&gt;</literal></entry><entry>mark the current subthread as read</entry></row>
<row><entry>Esc t</entry><entry><literal>&lt;tag-thread&gt;</literal></entry><entry>toggle the tag on the current thread</entry></row>
<row><entry>Esc v</entry><entry><literal>&lt;collapse-thread&gt;</literal></entry><entry>toggle collapse for the current thread</entry></row>
<row><entry>Esc V</entry><entry><literal>&lt;collapse-all&gt;</literal></entry><entry>toggle collapse for all threads</entry></row>
<row><entry>P</entry><entry><literal>&lt;parent-message&gt;</literal></entry><entry>jump to parent message in thread</entry></row>
</tbody>
</tgroup>
</table>

<para>
Collapsing a thread displays only the first message in the thread and
hides the others. This is useful when threads contain so many messages
that you can only see a handful of threads on the screen. See %M in
<link linkend="index-format">$index_format</link>.  For example, you
could use <quote>%?M?(#%03M)&amp;(%4l)?</quote> in <link
linkend="index-format">$index_format</link> to optionally display the
number of hidden messages if the thread is collapsed. The
<literal>%?&lt;char&gt;?&lt;if-part&gt;&amp;&lt;else-part&gt;?</literal>
syntax is explained in detail in <link
linkend="formatstrings-conditionals">format string conditionals</link>.
</para>

<para>
Technically, every reply should contain a list of its parent messages in
the thread tree, but not all do. In these cases, Mutt groups them by
subject which can be controlled using the <link
linkend="strict-threads">$strict_threads</link> variable.
</para>

</sect2>

<sect2 id="reading-misc">
<title>Miscellaneous Functions</title>

<para>
In addition, the <emphasis>index</emphasis> and
<emphasis>pager</emphasis> menus have these interesting functions:
</para>

<variablelist>

<varlistentry>
<term>
<literal>&lt;create-alias&gt;</literal><anchor id="create-alias"/>
(default: a)
</term>
<listitem>
<para>
Creates a new alias based upon the current message (or prompts for a new
one).  Once editing is complete, an <link
linkend="alias"><command>alias</command></link> command is added to the
file specified by the <link linkend="alias-file">$alias_file</link>
variable for future use
</para>

<note>
<para>
Mutt does not read the <link linkend="alias-file">$alias_file</link>
upon startup so you must explicitly <link
linkend="source"><command>source</command></link> the file.
</para>
</note>
</listitem>
</varlistentry>

<varlistentry>
<term>
<literal>&lt;check-traditional-pgp&gt;</literal><anchor
id="check-traditional-pgp"/> (default: Esc P)
</term>
<listitem>
<para>
This function will search the current message for content signed or
encrypted with PGP the <quote>traditional</quote> way, that is, without
proper MIME tagging.  Technically, this function will temporarily change
the MIME content types of the body parts containing PGP data; this is
similar to the <link
linkend="edit-type"><literal>&lt;edit-type&gt;</literal></link>
function's effect.
</para>
</listitem>
</varlistentry>

<varlistentry>
<term>
<literal>&lt;edit&gt;</literal><anchor id="edit"/> (default: e)
</term>
<listitem>
<para>
This command (available in the index and pager) allows you to edit the
raw current message as it's present in the mail folder.  After you have
finished editing, the changed message will be appended to the current
folder, and the original message will be marked for deletion; if the
message is unchanged it won't be replaced.
</para>
</listitem>
</varlistentry>

<varlistentry>
<term>
<literal>&lt;edit-type&gt;</literal><anchor id="edit-type"/> (default:
^E on the attachment menu, and in the pager and index menus; ^T on the
compose menu)
</term>
<listitem>
<para>
This command is used to temporarily edit an attachment's content type to
fix, for instance, bogus character set parameters.  When invoked from
the index or from the pager, you'll have the opportunity to edit the
top-level attachment's content type.  On the <link
linkend="attach-menu">attachment menu</link>, you can change any
attachment's content type. These changes are not persistent, and get
lost upon changing folders.
</para>

<para>
Note that this command is also available on the <link
linkend="compose-menu">compose menu</link>.  There, it's used to
fine-tune the properties of attachments you are going to send.
</para>
</listitem>
</varlistentry>

<varlistentry>
<term>
<literal>&lt;enter-command&gt;</literal><anchor id="enter-command"/>
(default: <quote>:</quote>)
</term>
<listitem>
<para>
This command is used to execute any command you would normally put in a
configuration file.  A common use is to check the settings of variables,
or in conjunction with <link linkend="macro">macros</link> to change
settings on the fly.
</para>
</listitem>
</varlistentry>

<varlistentry>
<term>
<literal>&lt;extract-keys&gt;</literal><anchor id="extract-keys"/>
(default: ^K)
</term>
<listitem>
<para>
This command extracts PGP public keys from the current or tagged
message(s) and adds them to your PGP public key ring.
</para>
</listitem>
</varlistentry>

<varlistentry>
<term>
<literal>&lt;forget-passphrase&gt;</literal><anchor
id="forget-passphrase"/> (default: ^F)
</term>
<listitem>
<para>
This command wipes the passphrase(s) from memory. It is useful, if you
misspelled the passphrase.
</para>
</listitem>
</varlistentry>

<varlistentry>
<term>
<literal>&lt;list-reply&gt;</literal><anchor id="list-reply"/> (default:
L)
</term>
<listitem>
<para>
Reply to the current or tagged message(s) by extracting any addresses
which match the regular expressions given by the <link
linkend="lists"><command>lists</command> or
<command>subscribe</command></link> commands, but also honor any
<literal>Mail-Followup-To</literal> header(s) if the <link
linkend="honor-followup-to">$honor_followup_to</link> configuration
variable is set.  In addition, the <literal>List-Post</literal> header field is
examined for <literal>mailto:</literal> URLs specifying a mailing list address.
Using this when replying to messages posted to mailing lists helps avoid
duplicate copies being sent to the author of the message you are replying to.
</para>
</listitem>
</varlistentry>

<varlistentry>
<term>
<literal>&lt;pipe-message&gt;</literal><anchor id="pipe-message"/>
(default: |)
</term>
<listitem>
<para>
Asks for an external Unix command and pipes the current or tagged
message(s) to it.  The variables <link
linkend="pipe-decode">$pipe_decode</link>, <link
linkend="pipe-split">$pipe_split</link>, <link
linkend="pipe-sep">$pipe_sep</link> and <link
linkend="wait-key">$wait_key</link> control the exact behavior of this
function.
</para>
</listitem>
</varlistentry>

<varlistentry>
<term>
<literal>&lt;resend-message&gt;</literal><anchor id="resend-message"/>
(default: Esc e)
</term>
<listitem>
<para>
Mutt takes the current message as a template for a new message.  This
function is best described as "recall from arbitrary folders".  It can
conveniently be used to forward MIME messages while preserving the
original mail structure. Note that the amount of headers included here
depends on the value of the <link linkend="weed">$weed</link> variable.
</para>

<para>
This function is also available from the attachment menu. You can use
this to easily resend a message which was included with a bounce message
as a <literal>message/rfc822</literal> body part.
</para>
</listitem>
</varlistentry>

<varlistentry>
<term>
<literal>&lt;shell-escape&gt;</literal><anchor id="shell-escape"/>
(default: !)
</term>
<listitem>
<para>
Asks for an external Unix command and executes it.  The <link
linkend="wait-key">$wait_key</link> can be used to control whether Mutt
will wait for a key to be pressed when the command returns (presumably
to let the user read the output of the command), based on the return
status of the named command. If no command is given, an interactive
shell is executed.
</para>
</listitem>
</varlistentry>

<varlistentry>
<term>
<literal>&lt;toggle-quoted&gt;</literal><anchor id="toggle-quoted"/>
(default: T)
</term>
<listitem>
<para>
The pager uses the <link linkend="quote-regexp">$quote_regexp</link>
variable to detect quoted text when displaying the body of the message.
This function toggles the display of the quoted material in the message.
It is particularly useful when being interested in just the response and
there is a large amount of quoted text in the way.
</para>
</listitem>
</varlistentry>

<varlistentry>
<term>
<literal>&lt;skip-quoted&gt;</literal><anchor id="skip-quoted"/>
(default: S)
</term>
<listitem>
<para>
This function will go to the next line of non-quoted text which comes
after a line of quoted text in the internal pager.
</para>
</listitem>
</varlistentry>

</variablelist>

</sect2>

</sect1>

<sect1 id="sending">
<title>Sending Mail</title>

<sect2 id="sending-intro">
<title>Introduction</title>

<para>
The bindings shown in <xref linkend="tab-key-send"/> are available in
the <emphasis>index</emphasis> and <emphasis>pager</emphasis> to start a
new message.
</para>

<table id="tab-key-send">
<title>Most common mail sending keys</title>
<tgroup cols="3">
<thead>
<row><entry>Key</entry><entry>Function</entry><entry>Description</entry></row>
</thead>
<tbody>
<row><entry>m</entry><entry><literal>&lt;compose&gt;</literal></entry><entry>compose a new message</entry></row>
<row><entry>r</entry><entry><literal>&lt;reply&gt;</literal></entry><entry>reply to sender</entry></row>
<row><entry>g</entry><entry><literal>&lt;group-reply&gt;</literal></entry><entry>reply to all recipients</entry></row>
<row><entry>L</entry><entry><literal>&lt;list-reply&gt;</literal></entry><entry>reply to mailing list address</entry></row>
<row><entry>f</entry><entry><literal>&lt;forward&gt;</literal></entry><entry>forward message</entry></row>
<row><entry>b</entry><entry><literal>&lt;bounce&gt;</literal></entry><entry>bounce (remail) message</entry></row>
<row><entry>Esc k</entry><entry><literal>&lt;mail-key&gt;</literal></entry><entry>mail a PGP public key to someone</entry></row>
</tbody>
</tgroup>
</table>

<para>
<emphasis>Bouncing</emphasis> a message sends the message as-is to the
recipient you specify.  <emphasis>Forwarding</emphasis> a message allows
you to add comments or modify the message you are forwarding.  These
items are discussed in greater detail in the next section <quote><link
linkend="forwarding-mail">Forwarding and Bouncing Mail</link>.</quote>
</para>

<para>
Mutt will then enter the <emphasis>compose</emphasis> menu and prompt
you for the recipients to place on the <quote>To:</quote> header field
when you hit <literal>m</literal> to start a new message. Next, it will
ask you for the <quote>Subject:</quote> field for the message, providing
a default if you are replying to or forwarding a message. You again have
the chance to adjust recipients, subject, and security settings right
before actually sending the message. See also <link
linkend="askcc">$askcc</link>, <link linkend="askbcc">$askbcc</link>,
<link linkend="autoedit">$autoedit</link>, <link
linkend="bounce">$bounce</link>, <link
linkend="fast-reply">$fast_reply</link>, and <link
linkend="include">$include</link> for changing how and if Mutt asks
these questions.
</para>

<para>
When replying, Mutt fills these fields with proper values depending on
the reply type.  The types of replying supported are:
</para>

<variablelist>
<varlistentry>
<term>Simple reply</term>
<listitem>
<para>
Reply to the author directly.
</para>
</listitem>
</varlistentry>
<varlistentry>
<term>Group reply</term>
<listitem>
<para>
Reply to the author as well to all recipients except you; this consults
<link linkend="alternates"><command>alternates</command></link>.
</para>
</listitem>
</varlistentry>
<varlistentry>
<term>List reply</term>
<listitem>
<para>
Reply to all mailing list addresses found, either specified via
configuration or auto-detected.  See <xref linkend="lists"/> for
details.
</para>
</listitem>
</varlistentry>
</variablelist>

<para>
After getting recipients for new messages, forwards or replies, Mutt
will then automatically start your <link linkend="editor">$editor</link>
on the message body. If the <link
linkend="edit-headers">$edit_headers</link> variable is set, the headers
will be at the top of the message in your editor; the message body
should start on a new line after the existing blank line at the end of
headers.  Any messages you are replying to will be added in sort order
to the message, with appropriate
<link linkend="attribution">$attribution</link>, <link
linkend="indent-string">$indent_string</link> and <link
linkend="post-indent-string">$post_indent_string</link>.  When
forwarding a message, if the <link
linkend="mime-forward">$mime_forward</link> variable is unset, a copy of
the forwarded message will be included.  If you have specified a <link
linkend="signature">$signature</link>, it will be appended to the
message.
</para>

<para>
Once you have finished editing the body of your mail message, you are
returned to the <emphasis>compose</emphasis> menu providing the
functions shown in <xref linkend="tab-func-compose"/> to modify, send or
postpone the message.
</para>

<table id="tab-func-compose">
<title>Most common compose menu keys</title>
<tgroup cols="3">
<thead>
<row><entry>Key</entry><entry>Function</entry><entry>Description</entry></row>
</thead>
<tbody>
<row><entry>a</entry><entry><literal>&lt;attach-file&gt;</literal></entry><entry>attach a file</entry></row>
<row><entry>A</entry><entry><literal>&lt;attach-message&gt;</literal></entry><entry>attach message(s) to the message</entry></row>
<row><entry>Esc k</entry><entry><literal>&lt;attach-key&gt;</literal></entry><entry>attach a PGP public key</entry></row>
<row><entry>d</entry><entry><literal>&lt;edit-description&gt;</literal></entry><entry>edit description on attachment</entry></row>
<row><entry>D</entry><entry><literal>&lt;detach-file&gt;</literal></entry><entry>detach a file</entry></row>
<row><entry>t</entry><entry><literal>&lt;edit-to&gt;</literal></entry><entry>edit the To field</entry></row>
<row><entry>Esc f</entry><entry><literal>&lt;edit-from&gt;</literal></entry><entry>edit the From field</entry></row>
<row><entry>r</entry><entry><literal>&lt;edit-reply-to&gt;</literal></entry><entry>edit the Reply-To field</entry></row>
<row><entry>c</entry><entry><literal>&lt;edit-cc&gt;</literal></entry><entry>edit the Cc field</entry></row>
<row><entry>b</entry><entry><literal>&lt;edit-bcc&gt;</literal></entry><entry>edit the Bcc field</entry></row>
<row><entry>y</entry><entry><literal>&lt;send-message&gt;</literal></entry><entry>send the message</entry></row>
<row><entry>s</entry><entry><literal>&lt;edit-subject&gt;</literal></entry><entry>edit the Subject</entry></row>
<row><entry>S</entry><entry><literal>&lt;smime-menu&gt;</literal></entry><entry>select S/MIME options</entry></row>
<row><entry>f</entry><entry><literal>&lt;edit-fcc&gt;</literal></entry><entry>specify an <quote>Fcc</quote> mailbox</entry></row>
<row><entry>p</entry><entry><literal>&lt;pgp-menu&gt;</literal></entry><entry>select PGP options</entry></row>
<row><entry>P</entry><entry><literal>&lt;postpone-message&gt;</literal></entry><entry>postpone this message until later</entry></row>
<row><entry>q</entry><entry><literal>&lt;quit&gt;</literal></entry><entry>quit (abort) sending the message</entry></row>
<row><entry>w</entry><entry><literal>&lt;write-fcc&gt;</literal></entry><entry>write the message to a folder</entry></row>
<row><entry>i</entry><entry><literal>&lt;ispell&gt;</literal></entry><entry>check spelling (if available on your system)</entry></row>
<row><entry>^F</entry><entry><literal>&lt;forget-passphrase&gt;</literal></entry><entry>wipe passphrase(s) from memory</entry></row>
</tbody>
</tgroup>
</table>

<para>
The compose menu is also used to edit the attachments for a message
which can be either files or other messages. The
<literal>&lt;attach-message&gt;</literal> function to will prompt you
for a folder to attach messages from. You can now tag messages in that
folder and they will be attached to the message you are sending.
</para>

<note>
<para>
Note that certain operations like composing a new mail, replying,
forwarding, etc. are not permitted when you are in that folder. The %r
in <link linkend="status-format">$status_format</link> will change to a
<quote>A</quote> to indicate that you are in attach-message mode.
</para>
</note>

</sect2>

<sect2 id="edit-header">
<title>Editing the Message Header</title>

<para>
When editing the header because of <link
linkend="edit-headers">$edit_headers</link> being set, there are a
several pseudo headers available which will not be included in sent
messages but trigger special Mutt behavior.
</para>

<sect3 id="fcc-header">
<title>Fcc: Pseudo Header</title>

<para>
If you specify
</para>

<para>
<literal>Fcc:</literal> <emphasis>filename</emphasis>
</para>

<para>
as a header, Mutt will pick up <emphasis>filename</emphasis> just as if
you had used the <literal>&lt;edit-fcc&gt;</literal> function in the
<emphasis>compose</emphasis> menu.  It can later be changed from the
compose menu.
</para>

</sect3>

<sect3 id="attach-header">
<title>Attach: Pseudo Header</title>

<para>
You can also attach files to your message by specifying
</para>

<para>
<literal>Attach:</literal> <emphasis>filename</emphasis>
[ <emphasis>description</emphasis> ]
</para>

<para>
where <emphasis>filename</emphasis> is the file to attach and
<emphasis>description</emphasis> is an optional string to use as the
description of the attached file. Spaces in filenames have to be escaped
using backslash (<quote>\</quote>).  The file can be removed as well as
more added from the compose menu.
</para>

</sect3>

<sect3 id="pgp-header">
<title>Pgp: Pseudo Header</title>

<para>
If you want to use PGP, you can specify
</para>

<para>
<literal>Pgp:</literal> [ <literal>E</literal> | <literal>S</literal> | <literal>S</literal><emphasis>&lt;id&gt;</emphasis> ]

</para>

<para>
<quote>E</quote> selects encryption, <quote>S</quote> selects signing
and <quote>S&lt;id&gt;</quote> selects signing with the given key,
setting <link linkend="pgp-sign-as">$pgp_sign_as</link> permanently. The
selection can later be changed in the compose menu.
</para>

</sect3>

<sect3 id="in-reply-to-header">
<title>In-Reply-To: Header</title>

<para>
When replying to messages, the <emphasis>In-Reply-To:</emphasis> header
contains the Message-Id of the message(s) you reply to. If you remove or
modify its value, Mutt will not generate a
<emphasis>References:</emphasis> field, which allows you to create a new
message thread, for example to create a new message to a mailing list
without having to enter the mailing list's address.
</para>

<para>
If you intend to start a new thread by replying, please make really sure
you remove the <emphasis>In-Reply-To:</emphasis> header in your
editor. Otherwise, though you'll produce a technically valid reply, some
netiquette guardians will be annoyed by this so-called <quote>thread
hijacking</quote>.
</para>

</sect3>

</sect2>

<sect2 id="sending-crypto">
<title>Sending Cryptographically Signed/Encrypted Messages</title>

<para>
If you have told Mutt to PGP or S/MIME encrypt a message, it will guide
you through a key selection process when you try to send the message.
Mutt will not ask you any questions about keys which have a certified
user ID matching one of the message recipients' mail addresses.
However, there may be situations in which there are several keys, weakly
certified user ID fields, or where no matching keys can be found.
</para>

<para>
In these cases, you are dropped into a menu with a list of keys from
which you can select one.  When you quit this menu, or Mutt can't find
any matching keys, you are prompted for a user ID.  You can, as usually,
abort this prompt using <literal>^G</literal>.  When you do so, Mutt
will return to the compose screen.
</para>

<para>
Once you have successfully finished the key selection, the message will
be encrypted using the selected public keys when sent out.
</para>

<para>
Most fields of the entries in the key selection menu (see also <link
linkend="pgp-entry-format">$pgp_entry_format</link>) have obvious
meanings.  But some explanations on the capabilities, flags, and
validity fields are in order.
</para>

<para>
The flags sequence (<quote>%f</quote>) will expand to one of the flags
in <xref linkend="tab-pgp-menuflags"/>.
</para>

<table id="tab-pgp-menuflags">
<title>PGP key menu flags</title>
<tgroup cols="2">
<thead>
<row><entry>Flag</entry><entry>Description</entry></row>
</thead>
<tbody>
<row><entry>R</entry><entry>The key has been revoked and can't be used.</entry></row>
<row><entry>X</entry><entry>The key is expired and can't be used.</entry></row>
<row><entry>d</entry><entry>You have marked the key as disabled.</entry></row>
<row><entry>c</entry><entry>There are unknown critical self-signature packets.</entry></row>
</tbody>
</tgroup>
</table>

<para>
The capabilities field (<quote>%c</quote>) expands to a two-character
sequence representing a key's capabilities.  The first character gives
the key's encryption capabilities: A minus sign (<quote>-</quote>) means
that the key cannot be used for encryption.  A dot (<quote>.</quote>)
means that it's marked as a signature key in one of the user IDs, but
may also be used for encryption.  The letter <quote>e</quote> indicates
that this key can be used for encryption.
</para>

<para>
The second character indicates the key's signing capabilities.  Once
again, a <quote>-</quote> implies <quote>not for signing</quote>,
<quote>.</quote> implies that the key is marked as an encryption key in
one of the user-ids, and <quote>s</quote> denotes a key which can be
used for signing.
</para>

<para>
Finally, the validity field (<quote>%t</quote>) indicates how
well-certified a user-id is.  A question mark (<quote>?</quote>)
indicates undefined validity, a minus character (<quote>-</quote>) marks
an untrusted association, a space character means a partially trusted
association, and a plus character (<quote>+</quote>) indicates complete
validity.
</para>

</sect2>

<sect2 id="ff">
<title>Sending Format=Flowed Messages</title>

<sect3 id="ff-concept">
<title>Concept</title>

<para>
<literal>format=flowed</literal>-style messages (or
<literal>f=f</literal> for short) are <literal>text/plain</literal>
messages that consist of paragraphs which a receiver's mail client may
reformat to its own needs which mostly means to customize line lengths
regardless of what the sender sent. Technically this is achieved by
letting lines of a <quote>flowable</quote> paragraph end in spaces
except for the last line.
</para>

<para>
While for text-mode clients like Mutt it's the best way to assume only a
standard 80x25 character cell terminal, it may be desired to let the
receiver decide completely how to view a message.
</para>

</sect3>

<sect3 id="ff-support">
<title>Mutt Support</title>

<para>
Mutt only supports setting the required <literal>format=flowed</literal>
MIME parameter on outgoing messages if the <link
linkend="text-flowed">$text_flowed</link> variable is set, specifically
it does not add the trailing spaces.
</para>

<para>
After editing the initial message text and before entering the compose
menu, Mutt properly space-stuffs the message.
<emphasis>Space-stuffing</emphasis> is required by RfC3676 defining
<literal>format=flowed</literal> and means to prepend a space to:
</para>

<itemizedlist>
<listitem><para>all lines starting with a space</para></listitem>
<listitem><para>lines starting with the word
<quote><literal>From</literal></quote> followed by
space</para></listitem>
<listitem><para>all lines starting with
<quote><literal>&gt;</literal></quote> which is not intended to be a
quote character</para></listitem>
</itemizedlist>

<note>
<para>
Mutt only supports space-stuffing for the first two types of lines but
not for the third: It is impossible to safely detect whether a leading
<literal>&gt;</literal> character starts a quote or not. Furthermore,
Mutt only applies space-stuffing <emphasis>once</emphasis> after the
initial edit is finished.
</para>
</note>

<para>
All leading spaces are to be removed by receiving clients to restore the
original message prior to further processing.
</para>

</sect3>

<sect3 id="ff-editor">
<title>Editor Considerations</title>

<para>
As Mutt provides no additional features to compose
<literal>f=f</literal> messages, it's completely up to the user and his
editor to produce proper messages. Please consider your editor's
documentation if you intend to send <literal>f=f</literal> messages.
</para>

<para>
Please note that when editing messages from the compose menu several
times before really sending a mail, it's up to the user to ensure that
the message is properly space-stuffed.
</para>

<para>
For example, <emphasis>vim</emphasis> provides the <literal>w</literal>
flag for its <literal>formatoptions</literal> setting to assist in
creating <literal>f=f</literal> messages, see <literal>:help
fo-table</literal> for details.
</para>

</sect3>

<sect3 id="ff-pager">
<title>Reformatting</title>

<para>
  Mutt has some support for reformatting when viewing and replying to
  <literal>format=flowed</literal> messages.  In order to take advantage of these,
  <link linkend="reflow-text">$reflow_text</link> must be set.
</para>

<itemizedlist>
  <listitem>
  <para>
    Paragraphs are automatically reflowed and wrapped at a width specified
    by <link linkend="reflow-wrap">$reflow_wrap</link>.
  </para>
  </listitem>
  <listitem>
  <para>
    In its original format, the quoting style of <literal>format=flowed</literal>
    messages can be difficult to read, and doesn't intermix well with
    non-flowed replies.
    Setting <link linkend="reflow-space-quotes">$reflow_space_quotes</link>
    adds spaces after each level of quoting when in the pager and
    replying in a non-flowed format
    (i.e. with <link linkend="text-flowed">$text_flowed</link> unset).
  </para>
  </listitem>
  <listitem>
  <para>
    If <link linkend="reflow-space-quotes">$reflow_space_quotes</link>
    is unset, mutt will still add one trailing space after all the
    quotes in the pager (but not when replying).
  </para>
  </listitem>
</itemizedlist>

</sect3>

</sect2>

</sect1>

<sect1 id="forwarding-mail">
<title>Forwarding and Bouncing Mail</title>

<para>
Bouncing and forwarding let you send an existing message to recipients
that you specify. Bouncing a message sends a verbatim copy of a message
to alternative addresses as if they were the message's original
recipients specified in the Bcc header.  Forwarding a message, on the
other hand, allows you to modify the message before it is resent (for
example, by adding your own comments). Bouncing is done using the
<literal>&lt;bounce&gt;</literal> function and forwarding using the
<literal>&lt;forward&gt;</literal> function bound to <quote>b</quote>
and <quote>f</quote> respectively.
</para>

<para>
Forwarding can be done by including the original message in the new
message's body (surrounded by indicating lines) or including it as a
MIME attachment, depending on the value of the <link
linkend="mime-forward">$mime_forward</link> variable.  Decoding of
attachments, like in the pager, can be controlled by the <link
linkend="forward-decode">$forward_decode</link> and <link
linkend="mime-forward-decode">$mime_forward_decode</link> variables,
respectively.  The desired forwarding format may depend on the content,
therefore <link linkend="mime-forward">$mime_forward</link> is a
quadoption which, for example, can be set to <quote>ask-no</quote>.
</para>

<para>
The inclusion of headers is controlled by the current setting of the
<link linkend="weed">$weed</link> variable, unless <link
linkend="mime-forward">$mime_forward</link> is set.
</para>

<para>
Editing the message to forward follows the same procedure as sending or
replying to a message does.
</para>

</sect1>

<sect1 id="postponing-mail">
<title>Postponing Mail</title>

<para>
At times it is desirable to delay sending a message that you have
already begun to compose.  When the
<literal>&lt;postpone-message&gt;</literal> function is used in the
<emphasis>compose</emphasis> menu, the body of your message and
attachments are stored in the mailbox specified by the <link
linkend="postponed">$postponed</link> variable.  This means that you can
recall the message even if you exit Mutt and then restart it at a later
time.
</para>

<para>
Once a message is postponed, there are several ways to resume it.  From
the command line you can use the <quote>-p</quote> option, or if you
compose a new message from the <emphasis>index</emphasis> or
<emphasis>pager</emphasis> you will be prompted if postponed messages
exist.  If multiple messages are currently postponed, the
<emphasis>postponed</emphasis> menu will pop up and you can select which
message you would like to resume.
</para>

<note>
<para>
If you postpone a reply to a message, the reply setting of the message
is only updated when you actually finish the message and send it.  Also,
you must be in the same folder with the message you replied to for the
status of the message to be updated.
</para>
</note>

<para>
See also the <link linkend="postpone">$postpone</link> quad-option.
</para>

</sect1>

</chapter>

<chapter id="configuration">
<title>Configuration</title>

<sect1 id="configuration-files">
<title>Location of Initialization Files</title>

<para>
While the default configuration (or <quote>preferences</quote>) make
Mutt usable right out of the box, it is often desirable to tailor Mutt
to suit your own tastes. When Mutt is first invoked, it will attempt to
read the <quote>system</quote> configuration file (defaults set by your
local system administrator), unless the <quote>-n</quote> <link
linkend="commandline">command line</link> option is specified.  This
file is typically <literal>/usr/local/share/mutt/Muttrc</literal> or
<literal>/etc/Muttrc</literal>. Mutt will next look for a file named
<literal>.muttrc</literal> in your home directory.  If this file does
not exist and your home directory has a subdirectory named
<literal>.mutt</literal>, Mutt tries to load a file named
<literal>.mutt/muttrc</literal>.
</para>

<para>
<literal>.muttrc</literal> is the file where you will usually place your
<link linkend="commands">commands</link> to configure Mutt.
</para>

<para>
In addition, Mutt supports version specific configuration files that are
parsed instead of the default files as explained above.  For instance,
if your system has a <literal>Muttrc-0.88</literal> file in the system
configuration directory, and you are running version 0.88 of Mutt, this
file will be sourced instead of the <literal>Muttrc</literal> file.  The
same is true of the user configuration file, if you have a file
<literal>.muttrc-0.88.6</literal> in your home directory, when you run
Mutt version 0.88.6, it will source this file instead of the default
<literal>.muttrc</literal> file.  The version number is the same which
is visible using the <quote>-v</quote> <link
linkend="commandline">command line</link> switch or using the
<literal>show-version</literal> key (default: V) from the index menu.
</para>

</sect1>

<sect1 id="muttrc-syntax" xreflabel="Syntax of Initialization Files">
<title>Syntax of Initialization Files</title>

<para>
An initialization file consists of a series of <link
linkend="commands">commands</link>.  Each line of the file may contain
one or more commands.  When multiple commands are used, they must be
separated by a semicolon (<quote>;</quote>).
</para>

<example id="ex-rc-multiple-cmds">
<title>Multiple configuration commands per line</title>
<screen>
set realname='Mutt user' ; ignore x-
</screen>
</example>

<para>
The hash mark, or pound sign (<quote>#</quote>), is used as a
<quote>comment</quote> character. You can use it to annotate your
initialization file. All text after the comment character to the end of
the line is ignored.
</para>

<example id="ex-ec-comment">
<title>Commenting configuration files</title>
<screen>
my_hdr X-Disclaimer: Why are you listening to me? <emphasis role="comment"># This is a comment</emphasis>
</screen>
</example>

<para>
Single quotes (<quote>'</quote>) and double quotes (<quote>"</quote>)
can be used to quote strings which contain spaces or other special
characters.  The difference between the two types of quotes is similar
to that of many popular shell programs, namely that a single quote is
used to specify a literal string (one that is not interpreted for shell
variables or quoting with a backslash [see next paragraph]), while
double quotes indicate a string for which should be evaluated.  For
example, backticks are evaluated inside of double quotes, but
<emphasis>not</emphasis> for single quotes.
</para>

<para>
<quote>\</quote> quotes the next character, just as in shells such as
bash and zsh.  For example, if want to put quotes <quote>"</quote>
inside of a string, you can use <quote>\</quote> to force the next
character to be a literal instead of interpreted character.
</para>

<example id="ex-rc-quote">
<title>Escaping quotes in configuration files</title>
<screen>
set realname="Michael \"MuttDude\" Elkins"
</screen>
</example>

<para>
<quote>\\</quote> means to insert a literal <quote>\</quote> into the line.
<quote>\n</quote> and <quote>\r</quote> have their usual C meanings of linefeed and
carriage-return, respectively.
</para>

<para>
A <quote>\</quote> at the end of a line can be used to split commands
over multiple lines as it <quote>escapes</quote> the line end, provided
that the split points don't appear in the middle of command names. Lines
are first concatenated before interpretation so that a multi-line can be
commented by commenting out the first line only.
</para>

<example id="ex-rc-split">
<title>Splitting long configuration commands over several lines</title>
<screen>
set status_format="some very \
long value split \
over several lines"
</screen>
</example>

<para>
It is also possible to substitute the output of a Unix command in an
initialization file.  This is accomplished by enclosing the command in
backticks (``). In <xref linkend="ex-rc-backtick"/>, the output of the
Unix command <quote>uname -a</quote> will be substituted before the line
is parsed.  Since initialization files are line oriented, only the first
line of output from the Unix command will be substituted.
</para>

<example id="ex-rc-backtick">
<title>Using external command's output in configuration files</title>
<screen>
my_hdr X-Operating-System: `uname -a`
</screen>
</example>

<para>
Both environment variables and Mutt variables can be accessed by
prepending <quote>$</quote> to the name of the variable. For example,
</para>

<example id="ex-rc-env">
<title>Using environment variables in configuration files</title>
<screen>
set record=+sent_on_$HOSTNAME
</screen>
</example>

<para>
will cause Mutt to save outgoing messages to a folder named
<quote>sent_on_kremvax</quote> if the environment variable
<literal>$HOSTNAME</literal> is set to <quote>kremvax.</quote> (See
<link linkend="record">$record</link> for details.)
</para>

<para>
Mutt expands the variable when it is assigned, not when it is used. If
the value of a variable on the right-hand side of an assignment changes
after the assignment, the variable on the left-hand side will not be
affected.
</para>

<para>
The commands understood by Mutt are explained in the next paragraphs.
For a complete list, see the <link linkend="commands">command
reference</link>.
</para>

<para>
All configuration files are expected to be in the current locale as
specified by the <link linkend="charset">$charset</link> variable which
doesn't have a default value since it's determined by Mutt at startup.
If a configuration file is not encoded in the same character set the
<link linkend="config-charset">$config_charset</link> variable should be
used: all lines starting with the next are recoded from <link
linkend="config-charset">$config_charset</link> to <link
linkend="charset">$charset</link>.
</para>

<para>
This mechanism should be avoided if possible as it has the following
implications:
</para>

<itemizedlist>

<listitem><para>These variables should be set early in a configuration
file with <link linkend="charset">$charset</link> preceding <link
linkend="config-charset">$config_charset</link> so Mutt knows what
character set to convert to.</para></listitem>

<listitem><para>If <link linkend="config-charset">$config_charset</link>
is set, it should be set in each configuration file because the value is
global and <emphasis>not</emphasis> per configuration
file.</para></listitem>

<listitem><para>Because Mutt first recodes a line before it attempts to
parse it, a conversion introducing question marks or other characters as
part of errors (unconvertable characters, transliteration) may introduce
syntax errors or silently change the meaning of certain tokens
(e.g. inserting question marks into regular
expressions).</para></listitem>

</itemizedlist>

</sect1>

<sect1 id="addrgroup">
<title>Address Groups</title>

<para>Usage:</para>

<cmdsynopsis>
<command>group</command>
<arg choice="opt" rep="repeat">
<option>-group</option>
<replaceable class="parameter">name</replaceable>
</arg>
<group choice="req">
<arg choice="plain" rep="repeat">
<option>-rx</option>
<replaceable class="parameter">expr</replaceable>
</arg>
<arg choice="plain" rep="repeat">
<option>-addr</option>
<replaceable class="parameter">expr</replaceable>
</arg>
</group>

<command>ungroup</command>
<arg choice="opt" rep="repeat">
<option>-group</option>
<replaceable class="parameter">name</replaceable>
</arg>
<group choice="req">
<arg choice="plain">
<replaceable class="parameter">*</replaceable>
</arg>
<arg choice="plain" rep="repeat">
<option>-rx</option>
<replaceable class="parameter">expr</replaceable>
</arg>
<arg choice="plain" rep="repeat">
<option>-addr</option>
<replaceable class="parameter">expr</replaceable>
</arg>
</group>
</cmdsynopsis>

<para>
Mutt supports grouping addresses logically into named groups. An address
or address pattern can appear in several groups at the same time. These
groups can be used in <link linkend="patterns">patterns</link> (for searching, limiting and tagging) and
in hooks by using group patterns. This can be useful to classify mail
and take certain actions depending on in what groups the message is.
For example, the mutt user's mailing list would fit into the categories
<quote>mailing list</quote> and <quote>mutt-related</quote>. Using <link
linkend="send-hook"><literal>send-hook</literal></link>, the sender can
be set to a dedicated one for writing mailing list messages, and the
signature could be set to a mutt-related one for writing to a mutt list
&mdash; for other lists, the list sender setting still applies but a
different signature can be selected. Or, given a group only containing
recipients known to accept encrypted mail,
<quote>auto-encryption</quote> can be achieved easily.
</para>

<para>
The <command>group</command> command is used to directly add either
addresses or regular expressions to the specified group or groups. The
different categories of arguments to the <command>group</command>
command can be in any order. The flags <literal>-rx</literal> and
<literal>-addr</literal> specify what the following strings (that cannot
begin with a hyphen) should be interpreted as: either a regular
expression or an email address, respectively.
</para>

<para>
These address groups can also be created implicitly by the <link
linkend="alias"><command>alias</command></link>, <link
linkend="lists"><command>lists</command></link>, <link
linkend="lists"><command>subscribe</command></link> and <link
linkend="alternates"><command>alternates</command></link> commands by
specifying the optional <literal>-group</literal> option. For example,
</para>

<screen>
alternates -group me address1 address2
alternates -group me -group work address3
</screen>

<para>
would create a group named <quote>me</quote> which contains all your
addresses and a group named <quote>work</quote> which contains only your
work address <emphasis>address3</emphasis>. Besides many other
possibilities, this could be used to automatically mark your own
messages in a mailing list folder as read or use a special signature for
work-related messages.
</para>

<para>
The <command>ungroup</command> command is used to remove addresses or
regular expressions from the specified group or groups. The syntax is
similar to the <command>group</command> command, however the special
character <literal>*</literal> can be used to empty a group of all of
its contents. As soon as a group gets empty because all addresses and
regular expressions have been removed, it'll internally be removed, too
(i.e. there cannot be an empty group). When removing regular expressions
from a group, the pattern must be specified exactly as given to the
<command>group</command> command or <literal>-group</literal> argument.
</para>

</sect1>

<sect1 id="alias">
<title>Defining/Using Aliases</title>

<para>Usage:</para>

<cmdsynopsis>
<command>alias</command>
<arg choice="opt" rep="repeat">
<option>-group</option>
<replaceable class="parameter">name</replaceable>
</arg>
<arg choice="plain">
<replaceable class="parameter">key</replaceable>
</arg>
<arg choice="plain">
<replaceable class="parameter">address</replaceable>
</arg>
<arg choice="opt" rep="repeat">
<replaceable class="parameter">address</replaceable>
</arg>

<command>unalias</command>
<arg choice="opt" rep="repeat">
<option>-group</option>
<replaceable>name</replaceable>
</arg>
<group choice="req">
<arg choice="plain">
<replaceable class="parameter">*</replaceable>
</arg>
<arg choice="plain" rep="repeat">
<replaceable class="parameter">key</replaceable>
</arg>
</group>
</cmdsynopsis>

<para>
It's usually very cumbersome to remember or type out the address of
someone you are communicating with.  Mutt allows you to create
<quote>aliases</quote> which map a short string to a full address.
</para>

<note>
<para>
If you want to create an alias for more than one address, you
<emphasis>must</emphasis> separate the addresses with a comma
(<quote>,</quote>).
</para>
</note>

<para>
The optional <literal>-group</literal> argument to
<command>alias</command> causes the aliased address(es) to be added to
the named <emphasis>group</emphasis>.
</para>

<para>
To remove an alias or aliases (<quote>*</quote> means all aliases):
</para>

<screen>
alias muttdude me@cs.hmc.edu (Michael Elkins)
alias theguys manny, moe, jack
</screen>

<para>
Unlike other mailers, Mutt doesn't require aliases to be defined in a
special file.  The <command>alias</command> command can appear anywhere
in a configuration file, as long as this file is <link
linkend="source"><command>source</command>d</link>.  Consequently, you
can have multiple alias files, or you can have all aliases defined in
your <literal>.muttrc</literal>.
</para>

<para>
On the other hand, the <link
linkend="create-alias"><literal>&lt;create-alias&gt;</literal></link>
function can use only one file, the one pointed to by the <link
linkend="alias-file">$alias_file</link> variable (which is
<literal>~/.muttrc</literal> by default). This file is not special
either, in the sense that Mutt will happily append aliases to any file,
but in order for the new aliases to take effect you need to explicitly
<link linkend="source"><command>source</command></link> this file too.
</para>

<example id="ex-alias-external">
<title>Configuring external alias files</title>
<screen>
source /usr/local/share/Mutt.aliases
source ~/.mail_aliases
set alias_file=~/.mail_aliases
</screen>
</example>

<para>
To use aliases, you merely use the alias at any place in Mutt where Mutt
prompts for addresses, such as the <emphasis>To:</emphasis> or
<emphasis>Cc:</emphasis> prompt.  You can also enter aliases in your
editor at the appropriate headers if you have the <link
linkend="edit-headers">$edit_headers</link> variable set.
</para>

<para>
In addition, at the various address prompts, you can use the tab
character to expand a partial alias to the full alias.  If there are
multiple matches, Mutt will bring up a menu with the matching aliases.
In order to be presented with the full list of aliases, you must hit tab
without a partial alias, such as at the beginning of the prompt or after
a comma denoting multiple addresses.
</para>

<para>
In the alias menu, you can select as many aliases as you want with the
<literal>select-entry</literal> key (default: &lt;Return&gt;), and use
the <emphasis>exit</emphasis> key (default: q) to return to the address
prompt.
</para>

</sect1>

<sect1 id="bind">
<title>Changing the Default Key Bindings</title>

<para>Usage:</para>

<cmdsynopsis>
<command>bind</command>
<arg choice="plain">
<replaceable class="parameter">map</replaceable>
</arg>
<arg choice="plain">
<replaceable class="parameter">key</replaceable>
</arg>
<arg choice="plain">
<replaceable class="parameter">function</replaceable>
</arg>
</cmdsynopsis>

<para>
This command allows you to change the default key bindings (operation
invoked when pressing a key).
</para>

<para>
<emphasis>map</emphasis> specifies in which menu the binding belongs.
Multiple maps may be specified by separating them with commas (no
additional whitespace is allowed). The currently defined maps are:
</para>

<anchor id="maps"/>
<variablelist>

<varlistentry>
<term>generic</term>
<listitem>
<para>
This is not a real menu, but is used as a fallback for all of the other
menus except for the pager and editor modes.  If a key is not defined in
another menu, Mutt will look for a binding to use in this menu.  This
allows you to bind a key to a certain function in multiple menus instead
of having multiple <command>bind</command> statements to accomplish the
same task.
</para>
</listitem>
</varlistentry>
<varlistentry>
<term>alias</term>
<listitem>
<para>
The alias menu is the list of your personal aliases as defined in your
<literal>.muttrc</literal>.  It is the mapping from a short alias name
to the full email address(es) of the recipient(s).
</para>
</listitem>
</varlistentry>
<varlistentry>
<term>attach</term>
<listitem>
<para>
The attachment menu is used to access the attachments on received
messages.
</para>
</listitem>
</varlistentry>
<varlistentry>
<term>browser</term>
<listitem>
<para>
The browser is used for both browsing the local directory structure, and
for listing all of your incoming mailboxes.
</para>
</listitem>
</varlistentry>
<varlistentry>
<term>editor</term>
<listitem>
<para>
The editor is used to allow the user to enter a single line of text, such as
the <emphasis>To</emphasis> or <emphasis>Subject</emphasis> prompts in the
<literal>compose</literal> menu.
</para>
</listitem>
</varlistentry>
<varlistentry>
<term>index</term>
<listitem>
<para>
The index is the list of messages contained in a mailbox.
</para>
</listitem>
</varlistentry>
<varlistentry>
<term>compose</term>
<listitem>
<para>
The compose menu is the screen used when sending a new message.
</para>
</listitem>
</varlistentry>
<varlistentry>
<term>pager</term>
<listitem>
<para>
The pager is the mode used to display message/attachment data, and help
listings.
</para>
</listitem>
</varlistentry>
<varlistentry>
<term>pgp</term>
<listitem>
<para>
The pgp menu is used to select the OpenPGP keys used to encrypt outgoing
messages.
</para>
</listitem>
</varlistentry>
<varlistentry>
<term>smime</term>
<listitem>
<para>
The smime menu is used to select the OpenSSL certificates used to
encrypt outgoing messages.
</para>
</listitem>
</varlistentry>
<varlistentry>
<term>postpone</term>
<listitem>
<para>
The postpone menu is similar to the index menu, except is used when
recalling a message the user was composing, but saved until later.
</para>
</listitem>
</varlistentry>
<varlistentry>
<term>query</term>
<listitem>
<para>
The query menu is the browser for results returned by <link
linkend="query-command">$query_command</link>.
</para>
</listitem>
</varlistentry>
<varlistentry>
<term>mix</term>
<listitem>
<para>
The mixmaster screen is used to select remailer options for outgoing
messages (if Mutt is compiled with Mixmaster support).
</para>
</listitem>
</varlistentry>
</variablelist>

<para>
<emphasis>key</emphasis> is the key (or key sequence) you wish to bind.
To specify a control character, use the sequence
<emphasis>\Cx</emphasis>, where <emphasis>x</emphasis> is the letter of
the control character (for example, to specify control-A use
<quote>\Ca</quote>).  Note that the case of <emphasis>x</emphasis> as
well as <emphasis>\C</emphasis> is ignored, so that
<emphasis>\CA</emphasis>, <emphasis>\Ca</emphasis>,
<emphasis>\cA</emphasis> and <emphasis>\ca</emphasis> are all
equivalent.  An alternative form is to specify the key as a three digit
octal number prefixed with a <quote>\</quote> (for example
<emphasis>\177</emphasis> is equivalent to <emphasis>\c?</emphasis>). In
addition, <emphasis>key</emphasis> may be a symbolic name as shown in
<xref linkend="tab-key-names"/>.
</para>

<table id="tab-key-names">
<title>Symbolic key names</title>
<tgroup cols="2">
<thead>
<row><entry>Symbolic name</entry><entry>Meaning</entry></row>
</thead>
<tbody>
<row><entry>\t</entry><entry>tab</entry></row>
<row><entry>&lt;tab&gt;</entry><entry>tab</entry></row>
<row><entry>&lt;backtab&gt;</entry><entry>backtab / shift-tab</entry></row>
<row><entry>\r</entry><entry>carriage return</entry></row>
<row><entry>\n</entry><entry>newline</entry></row>
<row><entry>\e</entry><entry>escape</entry></row>
<row><entry>&lt;esc&gt;</entry><entry>escape</entry></row>
<row><entry>&lt;up&gt;</entry><entry>up arrow</entry></row>
<row><entry>&lt;down&gt;</entry><entry>down arrow</entry></row>
<row><entry>&lt;left&gt;</entry><entry>left arrow</entry></row>
<row><entry>&lt;right&gt;</entry><entry>right arrow</entry></row>
<row><entry>&lt;pageup&gt;</entry><entry>Page Up</entry></row>
<row><entry>&lt;pagedown&gt;</entry><entry>Page Down</entry></row>
<row><entry>&lt;backspace&gt;</entry><entry>Backspace</entry></row>
<row><entry>&lt;delete&gt;</entry><entry>Delete</entry></row>
<row><entry>&lt;insert&gt;</entry><entry>Insert</entry></row>
<row><entry>&lt;enter&gt;</entry><entry>Enter</entry></row>
<row><entry>&lt;return&gt;</entry><entry>Return</entry></row>
<row><entry>&lt;home&gt;</entry><entry>Home</entry></row>
<row><entry>&lt;end&gt;</entry><entry>End</entry></row>
<row><entry>&lt;space&gt;</entry><entry>Space bar</entry></row>
<row><entry>&lt;f1&gt;</entry><entry>function key 1</entry></row>
<row><entry>&lt;f10&gt;</entry><entry>function key 10</entry></row>
</tbody>
</tgroup>
</table>

<para>
The <literal>&lt;what-key&gt;</literal> function can be used to
explore keycode and symbolic names for other keys on your keyboard.
Executing this function will display information about each key
pressed, until terminated by <literal>^G</literal>.
</para>

<para>
<emphasis>key</emphasis> does not need to be enclosed in quotes unless
it contains a space (<quote>&nbsp;</quote>) or semi-colon
(<quote>;</quote>).
</para>

<para>
<emphasis>function</emphasis> specifies which action to take when
<emphasis>key</emphasis> is pressed.  For a complete list of functions,
see the <link linkend="functions">reference</link>. Note that the
<command>bind</command> expects <emphasis>function</emphasis> to be
specified without angle brackets.
</para>

<para>
The special function <literal>&lt;noop&gt;</literal> unbinds the
specified key sequence.
</para>

</sect1>

<sect1 id="charset-hook">
<title>Defining Aliases for Character Sets</title>

<para>Usage:</para>

<cmdsynopsis>
<command>charset-hook</command>
<arg choice="plain">
<replaceable class="parameter">alias</replaceable>
</arg>
<arg choice="plain">
<replaceable class="parameter">charset</replaceable>
</arg>

<command>iconv-hook<anchor id="iconv-hook"/></command>
<arg choice="plain">
<replaceable class="parameter">charset</replaceable>
</arg>
<arg choice="plain">
<replaceable class="parameter">local-charset</replaceable>
</arg>
</cmdsynopsis>

<para>
The <command>charset-hook</command> command defines an alias for a
character set.  This is useful to properly display messages which are
tagged with a character set name not known to Mutt.
</para>

<para>
The <command>iconv-hook</command> command defines a system-specific name
for a character set.  This is helpful when your systems character
conversion library insists on using strange, system-specific names for
character sets.
</para>

</sect1>

<sect1 id="folder-hook">
<title>Setting Variables Based Upon Mailbox</title>

<para>Usage:</para>

<cmdsynopsis>
<command>folder-hook</command>
<arg choice="plain">
<replaceable class="parameter">[!]regexp</replaceable>
</arg>
<arg choice="plain">
<replaceable class="parameter">command</replaceable>
</arg>
</cmdsynopsis>

<para>
It is often desirable to change settings based on which mailbox you are
reading.  The <command>folder-hook</command> command provides a method
by which you can execute any configuration command.
<emphasis>regexp</emphasis> is a regular expression specifying in which
mailboxes to execute <emphasis>command</emphasis> before loading.  If a
mailbox matches multiple <command>folder-hook</command>s, they are
executed in the order given in the <literal>.muttrc</literal>.
</para>

<para>
The regexp parameter has <link linkend="shortcuts">mailbox
shortcut</link> expansion performed on the first character.
See  <xref linkend="mailbox-hook"/> for more details.
</para>

<note>
<para>
If you use the <quote>!</quote> shortcut for <link
linkend="spoolfile">$spoolfile</link> at the beginning of the pattern,
you must place it inside of double or single quotes in order to
distinguish it from the logical <emphasis>not</emphasis> operator for
the expression.
</para>
</note>

<note>
<para>
Settings are <emphasis>not</emphasis> restored when you leave the
mailbox.  For example, a command action to perform is to change the
sorting method based upon the mailbox being read:
</para>

<screen>
folder-hook mutt "set sort=threads"</screen>

<para>
However, the sorting method is not restored to its previous value when
reading a different mailbox.  To specify a <emphasis>default</emphasis>
command, use the pattern <quote>.</quote> before other
<command>folder-hook</command>s adjusting a value on a per-folder basis
because <command>folder-hook</command>s are evaluated in the order given
in the configuration file.
</para>
</note>

<note>
<para>
The keyboard buffer will not be processed until after all hooks
are run; multiple <link linkend="push">push</link> or <link
linkend="exec">exec</link> commands will end up being processed in
reverse order.
</para>
</note>

<para>
The following example will set the <link linkend="sort">sort</link>
variable to <literal>date-sent</literal> for all folders but to
<literal>threads</literal> for all folders containing
<quote>mutt</quote> in their name.
</para>

<example id="ex-folder-sorting">
<title>Setting sort method based on mailbox name</title>
<screen>
folder-hook . "set sort=date-sent"
folder-hook mutt "set sort=threads"
</screen>
</example>

</sect1>

<sect1 id="macro">
<title>Keyboard Macros</title>

<para>Usage:</para>

<cmdsynopsis>
<command>macro</command>
<arg choice="plain">
<replaceable class="parameter">menu</replaceable>
</arg>
<arg choice="plain">
<replaceable class="parameter">key</replaceable>
</arg>
<arg choice="plain">
<replaceable class="parameter">sequence</replaceable>
</arg>
<arg choice="opt">
<replaceable class="parameter">description</replaceable>
</arg>
</cmdsynopsis>

<para>
Macros are useful when you would like a single key to perform a series
of actions.  When you press <emphasis>key</emphasis> in menu
<emphasis>menu</emphasis>, Mutt will behave as if you had typed
<emphasis>sequence</emphasis>.  So if you have a common sequence of
commands you type, you can create a macro to execute those commands with
a single key or fewer keys.
</para>

<para>
<emphasis>menu</emphasis> is the <link linkend="maps">map</link> which
the macro will be bound in.  Multiple maps may be specified by
separating multiple menu arguments by commas. Whitespace may not be used
in between the menu arguments and the commas separating them.
</para>

<para>
<emphasis>key</emphasis> and <emphasis>sequence</emphasis> are expanded
by the same rules as the <link linkend="bind">key bindings</link> with
some additions.  The first is that control characters in
<emphasis>sequence</emphasis> can also be specified as
<emphasis>^x</emphasis>.  In order to get a caret (<quote>^</quote>) you
need to use <emphasis>^^</emphasis>.  Secondly, to specify a certain key
such as <emphasis>up</emphasis> or to invoke a function directly, you
can use the format <emphasis>&lt;key name&gt;</emphasis> and
<emphasis>&lt;function name&gt;</emphasis>.  For a listing of key names
see the section on <link linkend="bind">key bindings</link>.  Functions
are listed in the <link linkend="functions">reference</link>.
</para>

<para>
The advantage with using function names directly is that the macros will
work regardless of the current key bindings, so they are not dependent
on the user having particular key definitions.  This makes them more
robust and portable, and also facilitates defining of macros in files
used by more than one user (e.g., the system Muttrc).
</para>

<para>
Optionally you can specify a descriptive text after
<emphasis>sequence</emphasis>, which is shown in the help screens if
they contain a description.
</para>

<note>
<para>
Macro definitions (if any) listed in the help screen(s), are
silently truncated at the screen width, and are not wrapped.
</para>
</note>

</sect1>

<sect1 id="color">
<title>Using Color and Mono Video Attributes</title>

<para>Usage:</para>

<cmdsynopsis>
<command>color</command>
<arg choice="plain">
<replaceable class="parameter">object</replaceable>
</arg>
<arg choice="plain">
<replaceable class="parameter">foreground</replaceable>
</arg>
<arg choice="plain">
<replaceable class="parameter">background</replaceable>
</arg>

<command>color</command>
<group choice="req">
<arg choice="plain">
<option>header</option>
</arg>
<arg choice="plain">
<option>body</option>
</arg>
</group>
<arg choice="plain">
<replaceable class="parameter">foreground</replaceable>
</arg>
<arg choice="plain">
<replaceable class="parameter">background</replaceable>
</arg>
<arg choice="plain">
<replaceable class="parameter">regexp</replaceable>
</arg>

<command>color</command>
<arg choice="plain">
<option><emphasis>index-object</emphasis></option>
</arg>
<arg choice="plain">
<replaceable class="parameter">foreground</replaceable>
</arg>
<arg choice="plain">
<replaceable class="parameter">background</replaceable>
</arg>
<arg choice="plain">
<replaceable class="parameter">pattern</replaceable>
</arg>

<command>uncolor</command>
<group choice="req">
<arg choice="plain">
<option><emphasis>index-object</emphasis></option>
</arg>
<arg choice="plain">
<option>header</option>
</arg>
<arg choice="plain">
<option>body</option>
</arg>
</group>
<group choice="req">
<arg choice="plain">
<replaceable>*</replaceable>
</arg>
<arg choice="plain" rep="repeat">
<replaceable>pattern</replaceable>
</arg>
</group>
</cmdsynopsis>

<para>
If your terminal supports color, you can spice up Mutt by creating your
own color scheme.  To define the color of an object (type of
information), you must specify both a foreground color
<emphasis>and</emphasis> a background color (it is not possible to only
specify one or the other).
</para>

<para>
<emphasis>header</emphasis> and <emphasis>body</emphasis> match
<emphasis>regexp</emphasis> in the header/body of a message,
<emphasis>index-object</emphasis> can match <emphasis>pattern</emphasis>
(see <xref linkend="patterns"/>) in the message index. Note that IMAP
server-side searches (=b, =B, =h) are not supported for color index
patterns.
</para>

<para>
<emphasis>object</emphasis> can be one of:
</para>

<itemizedlist>
<listitem><para>attachment</para></listitem>
<listitem><para>bold (highlighting bold patterns in the body of messages)</para></listitem>
<listitem><para>error (error messages printed by Mutt)</para></listitem>
<listitem><para>hdrdefault (default color of the message header in the pager)</para></listitem>
<listitem><para>index_author (color of the author name in the index, uses <emphasis>pattern</emphasis>)</para></listitem>
<listitem><para>index_collapsed (the number of messages in a collapsed thread in the index)</para></listitem>
<listitem><para>index_date (color of the date field in the index)</para></listitem>
<listitem><para>index_flags (color of the message flags in the index)</para></listitem>
<listitem><para>index_label (color of the message label in the index)</para></listitem>
<listitem><para>index_number (color of the message number in the index)</para></listitem>
<listitem><para>index_size (color of the message size and line number in the index)</para></listitem>
<listitem><para>index_subject (color of the subject in the index, uses <emphasis>pattern</emphasis>)</para></listitem>
<listitem><para>indicator (arrow or bar used to indicate the current item in a menu)</para></listitem>
<listitem><para>markers (the <quote>+</quote> markers at the beginning of wrapped lines in the pager)</para></listitem>
<listitem><para>message (informational messages)</para></listitem>
<listitem><para>normal</para></listitem>
<listitem><para><link linkend="progress">progress</link> (visual progress bar)</para></listitem>
<listitem><para>prompt</para></listitem>
<listitem><para>quoted (text matching <link linkend="quote-regexp">$quote_regexp</link> in the body of a message)</para></listitem>
<listitem><para>quoted1, quoted2, ..., quoted<emphasis>N</emphasis> (higher levels of quoting)</para></listitem>
<listitem><para>search (highlighting of words in the pager)</para></listitem>
<listitem><para>signature</para></listitem><listitem><para>status (mode lines used to display info about the mailbox or message)</para></listitem>
<listitem><para>tilde (the <quote>~</quote> used to pad blank lines in the pager)</para></listitem>
<listitem><para>tree (thread tree drawn in the message index and attachment menu)</para></listitem>
<listitem><para>underline (highlighting underlined patterns in the body of messages)</para></listitem>
</itemizedlist>

<para>
<emphasis>index-object</emphasis> can be one of the following:
</para>

<itemizedlist>
<listitem><para>index (default highlighting of the entire index line, uses <emphasis>pattern</emphasis>)</para></listitem>
<listitem><para>index_date (the date field)</para></listitem>
<listitem><para>index_flags (the message flags, %S %Z, uses <emphasis>pattern</emphasis>)</para></listitem>
<listitem><para>index_number (the message number, %C)</para></listitem>
<listitem><para>index_collapsed (the number of messages in a collapsed thread, %M)</para></listitem>
<listitem><para>index_author (the author name, %A %a %F %L %n, uses <emphasis>pattern</emphasis>)</para></listitem>
<listitem><para>index_subject (the subject, %s, uses <emphasis>pattern</emphasis>)</para></listitem>
<listitem><para>index_size (the message size, %c %l)</para></listitem>
<listitem><para>index_label (the message label, %y %Y)</para></listitem>
<listitem><para>index_tags (the transformed message tags, %g)</para></listitem>
<listitem><para>index_tag (an individual message tag, %G, uses <emphasis>pattern / tag name</emphasis>)</para></listitem>
</itemizedlist>

<para>
<emphasis>foreground</emphasis> and <emphasis>background</emphasis> can
be one of the following:
</para>

<itemizedlist>
<listitem><para>white</para></listitem>
<listitem><para>black</para></listitem>
<listitem><para>green</para></listitem>
<listitem><para>magenta</para></listitem>
<listitem><para>blue</para></listitem>
<listitem><para>cyan</para></listitem>
<listitem><para>yellow</para></listitem>
<listitem><para>red</para></listitem>
<listitem><para>default</para></listitem>
<listitem><para>color<emphasis>x</emphasis></para>
</listitem>
</itemizedlist>

<para>
<emphasis>foreground</emphasis> can optionally be prefixed with the
keyword <literal>bright</literal> to make the foreground color boldfaced
(e.g., <literal>brightred</literal>).
</para>

<para>
If your terminal supports it, the special keyword
<emphasis>default</emphasis> can be used as a transparent color.  The
value <emphasis>brightdefault</emphasis> is also valid.  If Mutt is
linked against the <emphasis>S-Lang</emphasis> library, you also need to
set the <literal>$COLORFGBG</literal> environment variable to the
default colors of your terminal for this to work; for example (for
Bourne-like shells):
</para>

<screen>
set COLORFGBG="green;black"
export COLORFGBG
</screen>

<note>
<para>
The <emphasis>S-Lang</emphasis> library requires you to use the
<emphasis>lightgray</emphasis> and <emphasis>brown</emphasis> keywords
instead of <emphasis>white</emphasis> and <emphasis>yellow</emphasis>
when setting this variable.
</para>
</note>

<note>
<para>
The <command>uncolor</command> command can be applied to the index,
header and body objects only.  It removes entries from the list. You
<emphasis>must</emphasis> specify the same pattern specified in the
<command>color</command> command for it to be removed.  The pattern
<quote>*</quote> is a special token which means to clear the color list
of all entries.
</para>
</note>

<para>
Mutt also recognizes the keywords <emphasis>color0</emphasis>,
<emphasis>color1</emphasis>, ...,
<emphasis>color</emphasis><emphasis>N-1</emphasis>
(<emphasis>N</emphasis> being the number of colors supported by your
terminal).  This is useful when you remap the colors for your display
(for example by changing the color associated with
<emphasis>color2</emphasis> for your xterm), since color names may then
lose their normal meaning.
</para>

<anchor id="mono"/>
<para>
If your terminal does not support color, it is still possible change the
video attributes through the use of the <quote>mono</quote>
command. Usage:
</para>

<cmdsynopsis>
<command>mono</command>
<arg choice="plain">
<replaceable class="parameter">object</replaceable>
</arg>
<arg choice="plain">
<replaceable class="parameter">attribute</replaceable>
</arg>

<command>mono</command>
<group choice="req">
<arg choice="plain">
<option>header</option>
</arg>
<arg choice="plain">
<option>body</option>
</arg>
</group>
<arg choice="plain">
<replaceable class="parameter">attribute</replaceable>
</arg>
<arg choice="plain">
<replaceable class="parameter">regexp</replaceable>
</arg>

<command>mono</command>
<arg choice="plain">
<option>index</option>
</arg>
<arg choice="plain">
<replaceable class="parameter">attribute</replaceable>
</arg>
<arg choice="plain">
<replaceable class="parameter">pattern</replaceable>
</arg>

<command>unmono</command>
<group choice="req">
<arg choice="plain">
<option><emphasis>index-object</emphasis></option>
</arg>
<arg choice="plain">
<option>header</option>
</arg>
<arg choice="plain">
<option>body</option>
</arg>
</group>
<group choice="req">
<arg choice="plain">
<replaceable>*</replaceable>
</arg>
<arg choice="plain" rep="repeat">
<replaceable>pattern</replaceable>
</arg>
</group>
</cmdsynopsis>

<para>
For <emphasis>object</emphasis>, see the <command>color</command>
command. <emphasis>attribute</emphasis> can be one of the following:
</para>

<itemizedlist>
<listitem><para>none</para></listitem>
<listitem><para>bold</para></listitem>
<listitem><para>underline</para></listitem>
<listitem><para>reverse</para></listitem>
<listitem><para>standout</para></listitem>
</itemizedlist>

</sect1>

<sect1 id="msg-hdr-display">
<title>Message Header Display</title>

<sect2 id="hdr-folding">
<title>Header Display</title>

<para>
When displaying a message in the pager, Mutt folds long header lines at
<link linkend="wrap">$wrap</link> columns. Though there're precise rules
about where to break and how, Mutt always folds headers using a tab for
readability. (Note that the sending side is not affected by this, Mutt
tries to implement standards compliant folding.)
</para>

</sect2>

<sect2 id="ignore">
<title>Selecting Headers</title>

<para>Usage:</para>

<cmdsynopsis>
<command>ignore</command>
<arg choice="plain">
<replaceable class="parameter">pattern</replaceable>
</arg>
<arg choice="opt" rep="repeat">
<replaceable class="parameter">pattern</replaceable>
</arg>

<command>unignore</command>
<group choice="req">
<arg choice="plain">
<replaceable>*</replaceable>
</arg>
<arg choice="plain" rep="repeat">
<replaceable>pattern</replaceable>
</arg>
</group>
</cmdsynopsis>

<para>
Messages often have many header fields added by automatic processing
systems, or which may not seem useful to display on the screen.  This
command allows you to specify header fields which you don't normally
want to see in the pager.
</para>

<para>
You do not need to specify the full header field name.  For example,
<quote>ignore content-</quote> will ignore all header fields that begin
with the pattern <quote>content-</quote>. <quote>ignore *</quote> will
ignore all headers.
</para>

<para>
To remove a previously added token from the list, use the
<quote>unignore</quote> command.  The <quote>unignore</quote> command
will make Mutt display headers with the given pattern.  For example, if
you do <quote>ignore x-</quote> it is possible to <quote>unignore
x-mailer</quote>.
</para>

<para>
<quote>unignore *</quote> will remove all tokens from the ignore list.
</para>

<example id="ex-header-weeding">
<title>Header weeding</title>
<screen>
<emphasis role="comment"># Sven's draconian header weeding</emphasis>
ignore *
unignore from date subject to cc
unignore organization organisation x-mailer: x-newsreader: x-mailing-list:
unignore posted-to:
</screen>
</example>

</sect2>

<sect2 id="hdr-order">
<title>Ordering Displayed Headers</title>

<para>Usage:</para>

<cmdsynopsis>
<command>hdr_order</command>
<arg choice="plain">
<replaceable class="parameter">header</replaceable>
</arg>
<arg choice="opt" rep="repeat">
<replaceable class="parameter">header</replaceable>
</arg>

<command>unhdr_order</command>
<group choice="req">
<arg choice="plain">
<replaceable>*</replaceable>
</arg>
<arg choice="plain" rep="repeat">
<replaceable>header</replaceable>
</arg>
</group>
</cmdsynopsis>

<para>
With the <command>hdr_order</command> command you can specify an order
in which Mutt will attempt to present these headers to you when viewing
messages.
</para>

<para>
<quote><command>unhdr_order</command> *</quote> will clear all previous
headers from the order list, thus removing the header order effects set
by the system-wide startup file.
</para>

<example id="ex-hdr-order">
<title>Configuring header display order</title>
<screen>
hdr_order From Date: From: To: Cc: Subject:
</screen>
</example>

</sect2>
</sect1>

<sect1 id="alternates">
<title>Alternative Addresses</title>

<para>Usage:</para>

<cmdsynopsis>
<command>alternates</command>
<arg choice="opt" rep="repeat">
<option>-group</option>
<replaceable>name</replaceable>
</arg>
<arg choice="plain">
<replaceable>regexp</replaceable>
</arg>
<arg choice="opt" rep="repeat">
<replaceable>regexp</replaceable>
</arg>

<command>unalternates</command>
<arg choice="opt" rep="repeat">
<option>-group</option>
<replaceable>name</replaceable>
</arg>
<group choice="req">
<arg choice="plain">
<replaceable>*</replaceable>
</arg>
<arg choice="plain" rep="repeat">
<replaceable>regexp</replaceable>
</arg>
</group>
</cmdsynopsis>

<para>
With various functions, Mutt will treat messages differently, depending
on whether you sent them or whether you received them from someone else.
For instance, when replying to a message that you sent to a different
party, Mutt will automatically suggest to send the response to the
original message's recipients &mdash; responding to yourself won't make
much sense in many cases.  (See <link
linkend="reply-to">$reply_to</link>.)
</para>

<para>
Many users receive e-mail under a number of different addresses. To
fully use Mutt's features here, the program must be able to recognize
what e-mail addresses you receive mail under. That's the purpose of the
<command>alternates</command> command: It takes a list of regular
expressions, each of which can identify an address under which you
receive e-mail.
</para>

<para>
As addresses are matched using regular expressions and not exact strict
comparisons, you should make sure you specify your addresses as precise
as possible to avoid mismatches. For example, if you specify:
</para>

<screen>
alternates user@example
</screen>

<para>
Mutt will consider <quote><literal>some-user@example</literal></quote>
as being your address, too which may not be desired. As a solution, in
such cases addresses should be specified as:
</para>

<screen>
alternates '^user@example$'
</screen>

<para>
The <literal>-group</literal> flag causes all of the subsequent regular
expressions to be added to the named group.
</para>

<para>
The <command>unalternates</command> command can be used to write
exceptions to <command>alternates</command> patterns. If an address
matches something in an <command>alternates</command> command, but you
nonetheless do not think it is from you, you can list a more precise
pattern under an <command>unalternates</command> command.
</para>

<para>
To remove a regular expression from the <command>alternates</command>
list, use the <command>unalternates</command> command with exactly the
same <emphasis>regexp</emphasis>.  Likewise, if the
<emphasis>regexp</emphasis> for an <command>alternates</command> command
matches an entry on the <command>unalternates</command> list, that
<command>unalternates</command> entry will be removed. If the
<emphasis>regexp</emphasis> for <command>unalternates</command> is
<quote>*</quote>, <emphasis>all entries</emphasis> on
<command>alternates</command> will be removed.
</para>

</sect1>

<sect1 id="lists">
<title>Mailing Lists</title>

<anchor id="subscribe"/>
<para>Usage:</para>

<cmdsynopsis>
<command>lists</command>
<arg choice="opt" rep="repeat">
<option>-group</option>
<replaceable class="parameter">name</replaceable>
</arg>
<arg choice="plain">
<replaceable class="parameter">regexp</replaceable>
</arg>
<arg choice="opt" rep="repeat">
<replaceable class="parameter">regexp</replaceable>
</arg>

<command>unlists</command>
<group choice="req">
<arg choice="plain">
<replaceable class="parameter">*</replaceable>
</arg>
<arg choice="plain" rep="repeat">
<replaceable class="parameter">regexp</replaceable>
</arg>
</group>

<command>subscribe</command>
<arg choice="opt" rep="repeat">
<option>-group</option>
<replaceable class="parameter">name</replaceable>
</arg>
<arg choice="plain">
<replaceable class="parameter">regexp</replaceable>
</arg>
<arg choice="opt" rep="repeat">
<replaceable class="parameter">regexp</replaceable>
</arg>

<command>unsubscribe</command>
<group choice="req">
<arg choice="plain">
<replaceable class="parameter">*</replaceable>
</arg>
<arg choice="plain" rep="repeat">
<replaceable class="parameter">regexp</replaceable>
</arg>
</group>
</cmdsynopsis>

<para>
Mutt has a few nice features for <link linkend="using-lists">handling
mailing lists</link>.  In order to take advantage of them, you must
specify which addresses belong to mailing lists, and which mailing lists
you are subscribed to. Mutt also has limited support for auto-detecting
mailing lists: it supports parsing <literal>mailto:</literal> links in
the common <literal>List-Post:</literal> header which has the same
effect as specifying the list address via the <command>lists</command>
command (except the group feature). Once you have done this, the <link
linkend="list-reply"><literal>&lt;list-reply&gt;</literal></link>
function will work for all known lists.  Additionally, when you send a
message to a subscribed list, Mutt will add a Mail-Followup-To header to
tell other users' mail user agents not to send copies of replies to your
personal address.
</para>

<note>
<para>
The Mail-Followup-To header is a non-standard extension which is not
supported by all mail user agents.  Adding it is not bullet-proof
against receiving personal CCs of list messages.  Also note that the
generation of the Mail-Followup-To header is controlled by the <link
linkend="followup-to">$followup_to</link> configuration variable since
it's common practice on some mailing lists to send Cc upon replies
(which is more a group- than a list-reply).
</para>
</note>

<para>
More precisely, Mutt maintains lists of patterns for the addresses of
known and subscribed mailing lists.  Every subscribed mailing list is
known. To mark a mailing list as known, use the <command>list</command>
command.  To mark it as subscribed, use <command>subscribe</command>.
</para>

<para>
You can use regular expressions with both commands. To mark all messages
sent to a specific bug report's address on Debian's bug tracking system
as list mail, for instance, you could say
</para>

<screen>
subscribe [0-9]+.*@bugs.debian.org</screen>

<para>
as it's often sufficient to just give a portion of the list's e-mail
address.
</para>

<para>
Specify as much of the address as you need to to remove ambiguity.  For
example, if you've subscribed to the Mutt mailing list, you will receive
mail addressed to <literal>mutt-users@mutt.org</literal>.  So, to tell
Mutt that this is a mailing list, you could add <literal>lists
mutt-users@</literal> to your initialization file.  To tell Mutt that
you are subscribed to it, add <literal><command>subscribe</command>
mutt-users</literal> to your initialization file instead.  If you also
happen to get mail from someone whose address is
<literal>mutt-users@example.com</literal>, you could use
<literal><command>lists</command> ^mutt-users@mutt\\.org$</literal> or
<literal><command>subscribe</command> ^mutt-users@mutt\\.org$</literal>
to match only mail from the actual list.
</para>

<para>
The <literal>-group</literal> flag adds all of the subsequent regular
expressions to the named <link linkend="addrgroup">address group</link>
in addition to adding to the specified address list.
</para>

<para>
The <quote>unlists</quote> command is used to remove a token from the
list of known and subscribed mailing-lists. Use <quote>unlists *</quote>
to remove all tokens.
</para>

<para>
To remove a mailing list from the list of subscribed mailing lists, but
keep it on the list of known mailing lists, use
<command>unsubscribe</command>.
</para>

</sect1>

<sect1 id="mbox-hook">
<title>Using Multiple Spool Mailboxes</title>

<para>Usage:</para>

<cmdsynopsis>
<command>mbox-hook</command>
<arg choice="plain">
<replaceable class="parameter">[!]regexp</replaceable>
</arg>
<arg choice="plain">
<replaceable class="parameter">mailbox</replaceable>
</arg>
</cmdsynopsis>

<para>
This command is used to move read messages from a specified mailbox to a
different mailbox automatically when you quit or change folders.
<emphasis>regexp</emphasis> is a regular expression specifying the
mailbox to treat as a <quote>spool</quote> mailbox and
<emphasis>mailbox</emphasis> specifies where mail should be saved when
read.
</para>

<para>
The regexp parameter has <link linkend="shortcuts">mailbox
shortcut</link> expansion performed on the first character.
See  <xref linkend="mailbox-hook"/> for more details.
</para>

<para>
Unlike some of the other <emphasis>hook</emphasis> commands, only the
<emphasis>first</emphasis> matching regexp is used (it is not possible
to save read mail in more than a single mailbox).
</para>

</sect1>

<sect1 id="mailboxes">
<title>Monitoring Incoming Mail</title>

<para>Usage:</para>

<cmdsynopsis>
<command>mailboxes</command>
<arg choice="plain">
<replaceable class="parameter">mailbox</replaceable>
</arg>
<arg choice="opt" rep="repeat">
<replaceable class="parameter">mailbox</replaceable>
</arg>

<command>unmailboxes</command>
<group choice="req">
<arg choice="plain">
<replaceable class="parameter">*</replaceable>
</arg>
<arg choice="plain" rep="repeat">
<replaceable class="parameter">mailbox</replaceable>
</arg>
</group>
</cmdsynopsis>

<para>
This command specifies folders which can receive mail and which will be
checked for new messages periodically.
</para>

<para>
<emphasis>folder</emphasis> can either be a local file or directory
(Mbox/Mmdf or Maildir/Mh). If Mutt was built with POP and/or IMAP
support, <emphasis>folder</emphasis> can also be a POP/IMAP folder
URL. The URL syntax is described in <xref linkend="url-syntax"/>, POP
and IMAP are described in <xref linkend="pop"/> and <xref
linkend="imap"/> respectively.
</para>

<para>
Mutt provides a number of advanced features for handling (possibly many)
folders and new mail within them, please refer to <xref
linkend="new-mail"/> for details (including in what situations and how
often Mutt checks for new mail).
</para>

<para>
The <quote>unmailboxes</quote> command is used to remove a token from
the list of folders which receive mail. Use <quote>unmailboxes *</quote>
to remove all tokens.
</para>

<note>
<para>
The folders in the <command>mailboxes</command> command are resolved
when the command is executed, so if these names contain <link
linkend="shortcuts">shortcut characters</link> (such as <quote>=</quote>
and <quote>!</quote>), any variable definition that affects these
characters (like <link linkend="folder">$folder</link> and <link
linkend="spoolfile">$spoolfile</link>) should be set before the
<command>mailboxes</command> command. If none of these shortcuts are
used, a local path should be absolute as otherwise Mutt tries to find it
relative to the directory from where Mutt was started which may not
always be desired.
</para>
</note>

</sect1>

<sect1 id="my-hdr">
<title>User-Defined Headers</title>

<para>Usage:</para>

<cmdsynopsis>
<command>my_hdr</command>
<arg choice="plain">
<replaceable class="parameter">string</replaceable>
</arg>

<command>unmy_hdr</command>
<group choice="req">
<arg choice="plain">
<replaceable class="parameter">*</replaceable>
</arg>
<arg choice="plain" rep="repeat">
<replaceable class="parameter">field</replaceable>
</arg>
</group>
</cmdsynopsis>

<para>
The <command>my_hdr</command> command allows you to create your own
header fields which will be added to every message you send and appear
in the editor if <link linkend="edit-headers">$edit_headers</link> is
set.
</para>

<para>
For example, if you would like to add an <quote>Organization:</quote>
header field to all of your outgoing messages, you can put the command
something like shown in <xref linkend="ex-my-hdr"/> in your
<literal>.muttrc</literal>.
</para>

<example id="ex-my-hdr">
<title>Defining custom headers</title>
<screen>
my_hdr Organization: A Really Big Company, Anytown, USA
</screen>
</example>

<note>
<para>
Space characters are <emphasis>not</emphasis> allowed between the
keyword and the colon (<quote>:</quote>). The standard for electronic
mail (RFC2822) says that space is illegal there, so Mutt enforces the
rule.
</para>
</note>

<para>
If you would like to add a header field to a single message, you should
either set the <link linkend="edit-headers">$edit_headers</link>
variable, or use the <literal>&lt;edit-headers&gt;</literal> function
(default: <quote>E</quote>) in the compose menu so that you can edit the
header of your message along with the body.
</para>

<para>
To remove user defined header fields, use the
<command>unmy_hdr</command> command. You may specify an asterisk
(<quote>*</quote>) to remove all header fields, or the fields to
remove. For example, to remove all <quote>To</quote> and
<quote>Cc</quote> header fields, you could use:
</para>

<screen>
unmy_hdr to cc
</screen>

</sect1>

<sect1 id="save-hook">
<title>Specify Default Save Mailbox</title>

<para>Usage:</para>

<cmdsynopsis>
<command>save-hook</command>
<arg choice="plain">
<replaceable class="parameter">[!]pattern</replaceable>
</arg>
<arg choice="plain">
<replaceable class="parameter">mailbox</replaceable>
</arg>
</cmdsynopsis>

<para>
This command is used to override the default mailbox used when saving
messages. <emphasis>mailbox</emphasis> will be used as the default if
the message matches <emphasis>pattern</emphasis>, see <xref
linkend="pattern-hook"/> for information on the exact format.
</para>

<para>
To provide more flexibility and good defaults, Mutt applies the expandos
of <link linkend="index-format">$index_format</link> to
<emphasis>mailbox</emphasis> after it was expanded.
</para>

<example id="ex-save-hook-exando">
<title>Using %-expandos in <command>save-hook</command></title>
<screen>
<emphasis role="comment"># default: save all to ~/Mail/&lt;author name&gt;</emphasis>
save-hook . ~/Mail/%F

<emphasis role="comment"># save from me@turing.cs.hmc.edu and me@cs.hmc.edu to $folder/elkins</emphasis>
save-hook me@(turing\\.)?cs\\.hmc\\.edu$ +elkins

<emphasis role="comment"># save from aol.com to $folder/spam</emphasis>
save-hook aol\\.com$ +spam
</screen>
</example>

<para>
Also see the <link
linkend="fcc-save-hook"><command>fcc-save-hook</command></link> command.
</para>

</sect1>

<sect1 id="fcc-hook">
<title>Specify Default Fcc: Mailbox When Composing</title>

<para>Usage:</para>

<cmdsynopsis>
<command>fcc-hook</command>
<arg choice="plain">
<replaceable class="parameter">[!]pattern</replaceable>
</arg>
<arg choice="plain">
<replaceable class="parameter">mailbox</replaceable>
</arg>
</cmdsynopsis>

<para>
This command is used to save outgoing mail in a mailbox other than <link
linkend="record">$record</link>.  Mutt searches the initial list of
message recipients for the first matching <emphasis>pattern</emphasis>
and uses <emphasis>mailbox</emphasis> as the default Fcc: mailbox.  If
no match is found the message will be saved to <link
linkend="record">$record</link> mailbox.
</para>

<para>
To provide more flexibility and good defaults, Mutt applies the
expandos of <link linkend="index-format">$index_format</link> to
<emphasis>mailbox</emphasis> after it was expanded.
</para>

<para>
See <xref linkend="pattern-hook"/> for information on the exact format
of <emphasis>pattern</emphasis>.
</para>

<screen>fcc-hook [@.]aol\\.com$ +spammers</screen>

<para>
...will save a copy of all messages going to the aol.com domain to the
`+spammers' mailbox by default.  Also see the <link
linkend="fcc-save-hook"><command>fcc-save-hook</command></link> command.
</para>

</sect1>

<sect1 id="fcc-save-hook">
<title>Specify Default Save Filename and Default Fcc: Mailbox at Once</title>

<para>Usage:</para>

<cmdsynopsis>
<command>fcc-save-hook</command>
<arg choice="plain">
<replaceable class="parameter">[!]pattern</replaceable>
</arg>
<arg choice="plain">
<replaceable class="parameter">mailbox</replaceable>
</arg>
</cmdsynopsis>

<para>
This command is a shortcut, equivalent to doing both a <link
linkend="fcc-hook"><command>fcc-hook</command></link> and a <link
linkend="save-hook"><command>save-hook</command></link> with its
arguments, including %-expansion on <emphasis>mailbox</emphasis>
according to <link linkend="index-format">$index_format</link>.
</para>

</sect1>

<sect1 id="send-hook">
<title>Change Settings Based Upon Message Recipients</title>

<anchor id="reply-hook"/>
<anchor id="send2-hook"/>

<para>Usage:</para>

<cmdsynopsis>
<command>reply-hook</command>
<arg choice="plain">
<replaceable class="parameter">[!]pattern</replaceable>
</arg>
<arg choice="plain">
<replaceable class="parameter">command</replaceable>
</arg>

<command>send-hook</command>
<arg choice="plain">
<replaceable class="parameter">[!]pattern</replaceable>
</arg>
<arg choice="plain">
<replaceable class="parameter">command</replaceable>
</arg>

<command>send2-hook</command>
<arg choice="plain">
<replaceable class="parameter">[!]pattern</replaceable>
</arg>
<arg choice="plain">
<replaceable class="parameter">command</replaceable>
</arg>
</cmdsynopsis>

<para>
These commands can be used to execute arbitrary configuration commands
based upon recipients of the message.  <emphasis>pattern</emphasis> is
used to match the message, see <xref linkend="pattern-hook"/> for
details. <emphasis>command</emphasis> is executed when
<emphasis>pattern</emphasis> matches.
</para>

<para>
<command>reply-hook</command> is matched against the message you are
<emphasis>replying to</emphasis>, instead of the message you are
<emphasis>sending</emphasis>.  <command>send-hook</command> is matched
against all messages, both <emphasis>new</emphasis> and
<emphasis>replies</emphasis>.
</para>

<note>
<para>
<command>reply-hook</command>s are matched <emphasis>before</emphasis> the
<command>send-hook</command>, <emphasis>regardless</emphasis> of the order
specified in the user's configuration file.  However, you can inhibit
<command>send-hook</command> in the reply case by using the pattern
<literal>'! ~Q'</literal> (<emphasis>not replied</emphasis>, see
<xref linkend="pattern-hook"/>) in the <command>send-hook</command> to tell
when <command>reply-hook</command> have been executed.
</para>
</note>

<para>
<command>send2-hook</command> is matched every time a message is
changed, either by editing it, or by using the compose menu to change
its recipients or subject.  <command>send2-hook</command> is executed
after <command>send-hook</command>, and can, e.g., be used to set
parameters such as the <link linkend="sendmail">$sendmail</link>
variable depending on the message's sender address.
</para>

<para>
For each type of <command>send-hook</command> or
<command>reply-hook</command>, when multiple matches occur, commands are
executed in the order they are specified in the
<literal>.muttrc</literal> (for that type of hook).
</para>

<para>
Example: <literal><command>send-hook</command> mutt
"<command>set</command> mime_forward signature=''"</literal>
</para>

<para>
Another typical use for this command is to change the values of the
<link linkend="attribution">$attribution</link>, <link
linkend="signature">$signature</link> and <link
linkend="locale">$locale</link> variables in order to change the
language of the attributions and signatures based upon the recipients.
</para>

<note>
<para>
<command>send-hook</command>'s are only executed once after getting the
initial list of recipients.  Adding a recipient after replying or
editing the message will not cause any <command>send-hook</command> to
be executed, similarly if <link linkend="autoedit">$autoedit</link> is
set (as then the initial list of recipients is empty). Also note that
<link linkend="my-hdr"><command>my_hdr</command></link> commands which
modify recipient headers, or the message's subject, don't have any
effect on the current message when executed from a
<command>send-hook</command>.
</para>
</note>

</sect1>

<sect1 id="message-hook">
<title>Change Settings Before Formatting a Message</title>

<para>Usage:</para>

<cmdsynopsis>
<command>message-hook</command>
<arg choice="plain">
<replaceable class="parameter">[!]pattern</replaceable>
</arg>
<arg choice="plain">
<replaceable class="parameter">command</replaceable>
</arg>
</cmdsynopsis>

<para>
This command can be used to execute arbitrary configuration commands
before viewing or formatting a message based upon information about the
message.  <emphasis>command</emphasis> is executed if the
<emphasis>pattern</emphasis> matches the message to be displayed. When
multiple matches occur, commands are executed in the order they are
specified in the <literal>.muttrc</literal>.
</para>

<para>
See <xref linkend="pattern-hook"/> for information on the exact format
of <emphasis>pattern</emphasis>.
</para>

<para>
Example:
</para>

<screen>
message-hook ~A 'set pager=builtin'
message-hook '~f freshmeat-news' 'set pager="less \"+/^  subject: .*\""'
</screen>

</sect1>

<sect1 id="crypt-hook">
<title>Choosing the Cryptographic Key of the Recipient</title>

<para>Usage:</para>

<cmdsynopsis>
<command>crypt-hook</command>
<arg choice="plain">
<replaceable class="parameter">regexp</replaceable>
</arg>
<arg choice="plain">
<replaceable class="parameter">keyid</replaceable>
</arg>
</cmdsynopsis>

<para>
When encrypting messages with PGP/GnuPG or OpenSSL, you may want to
associate a certain key with a given e-mail address automatically,
either because the recipient's public key can't be deduced from the
destination address, or because, for some reasons, you need to override
the key Mutt would normally use.  The <command>crypt-hook</command>
command provides a method by which you can specify the ID of the public
key to be used when encrypting messages to a certain recipient.
You may use multiple crypt-hooks with the same regexp; multiple
matching crypt-hooks result in the use of multiple keyids for
a recipient.  During key selection, Mutt will confirm whether each
crypt-hook is to be used (unless the <link
linkend="crypt-confirmhook">$crypt_confirmhook</link> option is unset).
If all crypt-hooks for a recipient are declined, Mutt will use the
original recipient address for key selection instead.
</para>

<para>
The meaning of <emphasis>keyid</emphasis> is to be taken broadly in this
context: You can either put a numerical key ID or fingerprint here, an
e-mail address, or even just a real name.
</para>

</sect1>

<sect1 id="push">
<title>Adding Key Sequences to the Keyboard Buffer</title>

<para>Usage:</para>

<cmdsynopsis>
<command>push</command>
<arg choice="plain">
<replaceable class="parameter">string</replaceable>
</arg>
</cmdsynopsis>

<para>
This command adds the named string to the beginning of the keyboard buffer. The string
may contain control characters, key names and function names like the
sequence string in the <link linkend="macro">macro</link> command. You
may use it to automatically run a sequence of commands at startup, or
when entering certain folders. For example, <xref
linkend="ex-folder-hook-push"/> shows how to automatically collapse all
threads when entering a folder.
</para>

<example id="ex-folder-hook-push">
<title>Embedding <command>push</command> in <command>folder-hook</command></title>
<screen>
folder-hook . 'push &lt;collapse-all&gt;'
</screen>
</example>

<para>
For using functions like shown in the example, it's important to use
angle brackets (<quote>&lt;</quote> and <quote>&gt;</quote>) to make
Mutt recognize the input as a function name. Otherwise it will simulate
individual just keystrokes, i.e. <quote><literal>push
collapse-all</literal></quote> would be interpreted as if you had typed
<quote>c</quote>, followed by <quote>o</quote>, followed by
<quote>l</quote>, ..., which is not desired and may lead to very
unexpected behavior.
</para>

<para>
Keystrokes can be used, too, but are less portable because of
potentially changed key bindings. With default bindings, this is
equivalent to the above example:
</para>

<screen>
folder-hook . 'push \eV'
</screen>

<para>
because it simulates that Esc+V was pressed (which is the default
binding of <literal>&lt;collapse-all&gt;</literal>).
</para>

</sect1>

<sect1 id="exec">
<title>Executing Functions</title>

<para>Usage:</para>

<cmdsynopsis>
<command>exec</command>
<arg choice="plain">
<replaceable class="parameter">function</replaceable>
</arg>
<arg choice="opt" rep="repeat">
<replaceable class="parameter">function</replaceable>
</arg>
</cmdsynopsis>

<para>
This command can be used to execute any function. Functions are listed
in the <link linkend="functions">function reference</link>.
<quote><command>exec</command> <literal>function</literal></quote> is
equivalent to <quote><literal>push &lt;function&gt;</literal></quote>.
</para>

</sect1>

<sect1 id="score-command">
<title>Message Scoring</title>

<para>Usage:</para>

<cmdsynopsis>
<command>score</command>
<arg choice="plain">
<replaceable class="parameter">pattern</replaceable>
</arg>
<arg choice="plain">
<replaceable class="parameter">value</replaceable>
</arg>

<command>unscore</command>
<group choice="req">
<arg choice="plain">
<replaceable class="parameter">*</replaceable>
</arg>
<arg choice="plain" rep="repeat">
<replaceable class="parameter">pattern</replaceable>
</arg>
</group>
</cmdsynopsis>

<para>
The <command>score</command> commands adds <emphasis>value</emphasis> to
a message's score if <emphasis>pattern</emphasis> matches it.
<emphasis>pattern</emphasis> is a string in the format described in the
<link linkend="patterns">patterns</link> section (note: For efficiency
reasons, patterns which scan information not available in the index,
such as <literal>~b</literal>, <literal>~B</literal> or
<literal>~h</literal>, may not be used).  <emphasis>value</emphasis> is
a positive or negative integer.  A message's final score is the sum
total of all matching <command>score</command> entries.  However, you
may optionally prefix <emphasis>value</emphasis> with an equal sign
(<quote>=</quote>) to cause evaluation to stop at a particular entry if
there is a match.  Negative final scores are rounded up to 0.
</para>

<para>
The <command>unscore</command> command removes score entries from the
list.  You <emphasis>must</emphasis> specify the same pattern specified
in the <command>score</command> command for it to be removed.  The
pattern <quote>*</quote> is a special token which means to clear the
list of all score entries.
</para>

</sect1>

<sect1 id="spam">
<title>Spam Detection</title>

<para>Usage:</para>

<cmdsynopsis>
<command>spam</command>
<arg choice="plain">
<replaceable class="parameter">pattern</replaceable>
</arg>
<arg choice="plain">
<replaceable class="parameter">format</replaceable>
</arg>

<command>nospam</command>
<group choice="req">
<arg choice="plain">
<replaceable class="parameter">*</replaceable>
</arg>
<arg choice="plain">
<replaceable class="parameter">pattern</replaceable>
</arg>
</group>
</cmdsynopsis>

<para>
Mutt has generalized support for external spam-scoring filters.  By
defining your spam patterns with the <command>spam</command> and
<literal>nospam</literal> commands, you can <emphasis>limit</emphasis>,
<emphasis>search</emphasis>, and <emphasis>sort</emphasis> your mail
based on its spam attributes, as determined by the external filter. You
also can display the spam attributes in your index display using the
<literal>%H</literal> selector in the <link
linkend="index-format">$index_format</link> variable. (Tip: try
<literal>%?H?[%H] ?</literal> to display spam tags only when they are
defined for a given message.)
</para>

<para>
Your first step is to define your external filter's spam patterns using
the <command>spam</command> command. <emphasis>pattern</emphasis> should
be a regular expression that matches a header in a mail message. If any
message in the mailbox matches this regular expression, it will receive
a <quote>spam tag</quote> or <quote>spam attribute</quote> (unless it
also matches a <command>nospam</command> pattern &mdash; see below.) The
appearance of this attribute is entirely up to you, and is governed by
the <emphasis>format</emphasis> parameter. <emphasis>format</emphasis>
can be any static text, but it also can include back-references from the
<emphasis>pattern</emphasis> expression. (A regular expression
<quote>back-reference</quote> refers to a sub-expression contained
within parentheses.) <literal>%1</literal> is replaced with the first
back-reference in the regex, <literal>%2</literal> with the second, etc.
</para>

<para>
To match spam tags, mutt needs the corresponding header information
which is always the case for local and POP folders but not for IMAP in
the default configuration. Depending on the spam header to be analyzed,
<link linkend="imap-headers">$imap_headers</link> may need to be
adjusted.
</para>

<para>
If you're using multiple spam filters, a message can have more than one
spam-related header. You can define <command>spam</command> patterns for
each filter you use. If a message matches two or more of these patterns,
and the <link linkend="spam-separator">$spam_separator</link> variable
is set to a string, then the message's spam tag will consist of all the
<emphasis>format</emphasis> strings joined together, with the value of
<link linkend="spam-separator">$spam_separator</link> separating them.
</para>

<para>
For example, suppose one uses DCC, SpamAssassin, and PureMessage, then
the configuration might look like in <xref linkend="ex-spam"/>.
</para>

<example id="ex-spam">
<title>Configuring spam detection</title>
<screen>
spam "X-DCC-.*-Metrics:.*(....)=many"         "90+/DCC-%1"
spam "X-Spam-Status: Yes"                     "90+/SA"
spam "X-PerlMX-Spam: .*Probability=([0-9]+)%" "%1/PM"
set spam_separator=", "
</screen>
</example>

<para>
If then a message is received that DCC registered with
<quote>many</quote> hits under the <quote>Fuz2</quote> checksum, and
that PureMessage registered with a 97% probability of being spam, that
message's spam tag would read <literal>90+/DCC-Fuz2,
97/PM</literal>. (The four characters before <quote>=many</quote> in a
DCC report indicate the checksum used &mdash; in this case,
<quote>Fuz2</quote>.)
</para>

<para>
If the <link linkend="spam-separator">$spam_separator</link> variable is
unset, then each spam pattern match supersedes the previous one. Instead
of getting joined <emphasis>format</emphasis> strings, you'll get only
the last one to match.
</para>

<para>
The spam tag is what will be displayed in the index when you use
<literal>%H</literal> in the <link
linkend="index-format">$index_format</link> variable. It's also the
string that the <literal>~H</literal> pattern-matching expression
matches against for <literal>&lt;search&gt;</literal> and
<literal>&lt;limit&gt;</literal> functions. And it's what sorting by
spam attribute will use as a sort key.
</para>

<para>
That's a pretty complicated example, and most people's actual
environments will have only one spam filter. The simpler your
configuration, the more effective Mutt can be, especially when it comes
to sorting.
</para>

<para>
Generally, when you sort by spam tag, Mutt will sort
<emphasis>lexically</emphasis> &mdash; that is, by ordering strings
alphanumerically. However, if a spam tag begins with a number, Mutt will
sort numerically first, and lexically only when two numbers are equal in
value. (This is like UNIX's <literal>sort -n</literal>.) A message with
no spam attributes at all &mdash; that is, one that didn't match
<emphasis>any</emphasis> of your <command>spam</command> patterns
&mdash; is sorted at lowest priority. Numbers are sorted next, beginning
with 0 and ranging upward. Finally, non-numeric strings are sorted, with
<quote>a</quote> taking lower priority than <quote>z</quote>. Clearly,
in general, sorting by spam tags is most effective when you can coerce
your filter to give you a raw number. But in case you can't, Mutt can
still do something useful.
</para>

<para>
The <command>nospam</command> command can be used to write exceptions to
<command>spam</command> patterns. If a header pattern matches something
in a <command>spam</command> command, but you nonetheless do not want it
to receive a spam tag, you can list a more precise pattern under a
<command>nospam</command> command.
</para>

<para>
If the <emphasis>pattern</emphasis> given to <command>nospam</command>
is exactly the same as the <emphasis>pattern</emphasis> on an existing
<command>spam</command> list entry, the effect will be to remove the
entry from the spam list, instead of adding an exception.  Likewise, if
the <emphasis>pattern</emphasis> for a <command>spam</command> command
matches an entry on the <command>nospam</command> list, that nospam
entry will be removed. If the <emphasis>pattern</emphasis> for
<command>nospam</command> is <quote>*</quote>, <emphasis>all entries on
both lists</emphasis> will be removed. This might be the default action
if you use <command>spam</command> and <command>nospam</command> in
conjunction with a <command>folder-hook</command>.
</para>

<para>
You can have as many <command>spam</command> or
<command>nospam</command> commands as you like.  You can even do your
own primitive <command>spam</command> detection within Mutt &mdash; for
example, if you consider all mail from <literal>MAILER-DAEMON</literal>
to be spam, you can use a <command>spam</command> command like this:
</para>

<screen>
spam "^From: .*MAILER-DAEMON"       "999"
</screen>

</sect1>

<sect1 id="set">
<title>Setting and Querying Variables</title>

<sect2 id="var-types">
<title>Variable Types</title>

<para>
Mutt supports these types of configuration variables:
</para>

<variablelist>
<varlistentry>
<term>boolean</term>
<listitem>
<para>
A boolean expression, either <quote>yes</quote> or <quote>no</quote>.
</para>
</listitem>
</varlistentry>
<varlistentry>
<term>number</term>
<listitem>
<para>
A signed integer number in the range -32768 to 32767.
</para>
</listitem>
</varlistentry>
<varlistentry>
<term>string</term>
<listitem>
<para>
Arbitrary text.
</para>
</listitem>
</varlistentry>
<varlistentry>
<term>path</term>
<listitem>
<para>
A specialized string for representing paths including support for
mailbox shortcuts (see <xref linkend="shortcuts"/>) as well as tilde
(<quote>~</quote>) for a user's home directory and more.
</para>
</listitem>
</varlistentry>
<varlistentry>
<term>quadoption</term>
<listitem>
<para>
Like a boolean but triggers a prompt when set to <quote>ask-yes</quote>
or <quote>ask-no</quote> with <quote>yes</quote> and <quote>no</quote>
preselected respectively.
</para>
</listitem>
</varlistentry>
<varlistentry>
<term>sort order</term>
<listitem>
<para>
A specialized string allowing only particular words as values depending
on the variable.
</para>
</listitem>
</varlistentry>
<varlistentry>
<term>regular expression</term>
<listitem>
<para>
A regular expression, see <xref linkend="regexp"/> for an introduction.
</para>
</listitem>
</varlistentry>
<varlistentry>
<term>folder magic</term>
<listitem>
<para>
Specifies the type of folder to use: <emphasis>mbox</emphasis>,
<emphasis>mmdf</emphasis>, <emphasis>mh</emphasis> or
<emphasis>maildir</emphasis>.  Currently only used to determine the type
for newly created folders.
</para>
</listitem>
</varlistentry>
<varlistentry>
<term>e-mail address</term>
<listitem>
<para>
An e-mail address either with or without realname. The older
<quote><literal>user@example.org (Joe User)</literal></quote> form is
supported but strongly deprecated.
</para>
</listitem>
</varlistentry>
<varlistentry>
<term>user-defined</term>
<listitem>
<para>
Arbitrary text, see <xref linkend="set-myvar"/> for details.
</para>
</listitem>
</varlistentry>
</variablelist>

</sect2>

<sect2 id="set-commands">
<title>Commands</title>

<para>
The following commands are available to manipulate and query variables:
</para>

<para>Usage:</para>

<cmdsynopsis>
<command>set</command>
<group choice="req">
<arg choice="plain">
<group choice="opt">
<arg choice="plain"><option>no</option></arg>
<arg choice="plain"><option>inv</option></arg>
</group>
<replaceable class="parameter">variable</replaceable>
</arg>
<arg choice="plain">
<replaceable class="parameter">variable=value</replaceable>
</arg>
</group>
<arg choice="opt" rep="repeat"></arg>

<command>toggle</command>
<arg choice="plain">
<replaceable class="parameter">variable</replaceable>
</arg>
<arg choice="opt" rep="repeat">
<replaceable class="parameter">variable</replaceable>
</arg>

<command>unset</command>
<arg choice="plain">
<replaceable class="parameter">variable</replaceable>
</arg>
<arg choice="opt" rep="repeat">
<replaceable class="parameter">variable</replaceable>
</arg>

<command>reset</command>
<arg choice="plain">
<replaceable class="parameter">variable</replaceable>
</arg>
<arg choice="opt" rep="repeat">
<replaceable class="parameter">variable</replaceable>
</arg>
</cmdsynopsis>

<para>
This command is used to set (and unset) <link
linkend="variables">configuration variables</link>.  There are four
basic types of variables: boolean, number, string and quadoption.
<emphasis>boolean</emphasis> variables can be <emphasis>set</emphasis>
(true) or <emphasis>unset</emphasis> (false).
<emphasis>number</emphasis> variables can be assigned a positive integer
value.  <emphasis>string</emphasis> variables consist of any number of
printable characters and must be enclosed in quotes if they contain
spaces or tabs.  You may also use the escape sequences <quote>\n</quote>
and <quote>\t</quote> for newline and tab, respectively.
<emphasis>quadoption</emphasis> variables are used to control whether or
not to be prompted for certain actions, or to specify a default action.
A value of <emphasis>yes</emphasis> will cause the action to be carried
out automatically as if you had answered yes to the question.
Similarly, a value of <emphasis>no</emphasis> will cause the action to
be carried out as if you had answered <quote>no.</quote> A value of
<emphasis>ask-yes</emphasis> will cause a prompt with a default answer
of <quote>yes</quote> and <emphasis>ask-no</emphasis> will provide a
default answer of <quote>no.</quote>
</para>

<para>
Prefixing a variable with <quote>no</quote> will unset it.  Example:
<literal><command>set</command> noaskbcc</literal>.
</para>

<para>
For <emphasis>boolean</emphasis> variables, you may optionally prefix
the variable name with <literal>inv</literal> to toggle the value (on or
off).  This is useful when writing macros.  Example:
<literal><command>set</command> invsmart_wrap</literal>.
</para>

<para>
The <command>toggle</command> command automatically prepends the
<literal>inv</literal> prefix to all specified variables.
</para>

<para>
The <command>unset</command> command automatically prepends the
<literal>no</literal> prefix to all specified variables.
</para>

<para>
Using the <literal>&lt;enter-command&gt;</literal> function in the
<emphasis>index</emphasis> menu, you can query the value of a variable
by prefixing the name of the variable with a question mark:
</para>

<screen>
set ?allow_8bit
</screen>

<para>
The question mark is actually only required for boolean and quadoption
variables.
</para>

<para>
The <command>reset</command> command resets all given variables to the
compile time defaults (hopefully mentioned in this manual). If you use
the command <command>set</command> and prefix the variable with
<quote>&amp;</quote> this has the same behavior as the
<command>reset</command> command.
</para>

<para>
With the <command>reset</command> command there exists the special
variable <quote>all</quote>, which allows you to reset all variables to
their system defaults.
</para>

</sect2>

<sect2 id="set-myvar">
<title>User-Defined Variables</title>

<sect3 id="set-myvar-intro">
<title>Introduction</title>

<para>
Along with the variables listed in the <link
linkend="variables">Configuration variables</link> section, Mutt
supports user-defined variables with names starting with
<literal>my_</literal> as in, for example, <literal>my_cfgdir</literal>.
</para>

<para>
The <command>set</command> command either creates a custom
<literal>my_</literal> variable or changes its value if it does exist
already. The <command>unset</command> and <command>reset</command>
commands remove the variable entirely.
</para>

<para>
Since user-defined variables are expanded in the same way that
environment variables are (except for the <link
linkend="shell-escape">shell-escape</link> command and backtick
expansion), this feature can be used to make configuration files more
readable.
</para>

</sect3>

<sect3 id="set-myvar-examples">
<title>Examples</title>

<para>
The following example defines and uses the variable
<literal>my_cfgdir</literal> to abbreviate the calls of the <link
linkend="source"><command>source</command></link> command:
</para>

<example id="ex-myvar1">
<title>Using user-defined variables for config file readability</title>
<screen>
set my_cfgdir = $HOME/mutt/config

source $my_cfgdir/hooks
source $my_cfgdir/macros
<emphasis role="comment"># more source commands...</emphasis>
</screen>
</example>

<para>
A custom variable can also be used in macros to backup the current value
of another variable. In the following example, the value of the <link
linkend="delete">$delete</link> is changed temporarily while its
original value is saved as <literal>my_delete</literal>.  After the
macro has executed all commands, the original value of <link
linkend="delete">$delete</link> is restored.
</para>

<example id="ex-myvar2">
<title>Using user-defined variables for backing up other config option values</title>
<screen>
macro pager ,x '\
&lt;enter-command&gt;set my_delete=$delete&lt;enter&gt;\
&lt;enter-command&gt;set delete=yes&lt;enter&gt;\
...\
&lt;enter-command&gt;set delete=$my_delete&lt;enter&gt;'
</screen>
</example>

<para>
Since Mutt expands such values already when parsing the configuration
file(s), the value of <literal>$my_delete</literal> in the
last example would be the value of <link linkend="delete">$delete</link> exactly
as it was at that point during parsing the configuration file. If
another statement would change the value for <link linkend="delete">$delete</link>
later in the same or another file, it would have no effect on
<literal>$my_delete</literal>. However, the expansion can
be deferred to runtime, as shown in the next example, when escaping the
dollar sign.
</para>

<example id="ex-myvar3">
<title>Deferring user-defined variable expansion to runtime</title>
<screen>
macro pager &lt;PageDown&gt; "\
&lt;enter-command&gt; set my_old_pager_stop=\$pager_stop pager_stop&lt;Enter&gt;\
&lt;next-page&gt;\
&lt;enter-command&gt; set pager_stop=\$my_old_pager_stop&lt;Enter&gt;\
&lt;enter-command&gt; unset my_old_pager_stop&lt;Enter&gt;"
</screen>
</example>

<para>
Note that there is a space between
<literal>&lt;enter-command&gt;</literal> and the <command>set</command>
configuration command, preventing Mutt from recording the
<command>macro</command>'s commands into its history.
</para>

</sect3>

</sect2>

<sect2 id="set-conversions">
<title>Type Conversions</title>

<para>
Variables are always assigned string values which Mutt parses into its
internal representation according to the type of the variable, for
example an integer number for numeric types. For all queries (including
$-expansion) the value is converted from its internal type back into
string. As a result, any variable can be assigned any value given that
its content is valid for the target. This also counts for custom
variables which are of type string. In case of parsing errors, Mutt will
print error messages. <xref linkend="ex-myvar4"/> demonstrates type
conversions.
</para>

<example id="ex-myvar4">
<title>Type conversions using variables</title>
<screen>
set my_lines = "5"                <emphasis role="comment"># value is string "5"</emphasis>
set pager_index_lines = $my_lines <emphasis role="comment"># value is integer 5</emphasis>

set my_sort = "date-received"     <emphasis role="comment"># value is string "date-received"</emphasis>
set sort = "last-$my_sort"        <emphasis role="comment"># value is sort last-date-received</emphasis>

set my_inc = $read_inc            <emphasis role="comment"># value is string "10" (default of $read_inc)</emphasis>
set my_foo = $my_inc              <emphasis role="comment"># value is string "10"</emphasis>
</screen>
</example>

<para>
These assignments are all valid. If, however, the value of
<literal>$my_lines</literal> would have been
<quote>five</quote> (or something else that cannot be parsed into a
number), the assignment to
<literal>$pager_index_lines</literal> would have
produced an error message.
</para>

<para>
Type conversion applies to all configuration commands which take
arguments. But please note that every expanded value of a variable is
considered just a single token. A working example is:
</para>

<screen>
set my_pattern = "~A"
set my_number = "10"

<emphasis role="comment"># same as: score ~A +10</emphasis>
score $my_pattern +$my_number</screen>

<para>
What does <emphasis>not</emphasis> work is:
</para>

<screen>
set my_mx = "+mailbox1 +mailbox2"
mailboxes $my_mx +mailbox3</screen>

<para>
because the value of <literal>$my_mx</literal> is interpreted as a
single mailbox named <quote>+mailbox1 +mailbox2</quote> and not two
distinct mailboxes.
</para>

</sect2>

</sect1>

<sect1 id="source">
<title>Reading Initialization Commands From Another File</title>

<para>Usage:</para>

<cmdsynopsis>
<command>source</command>
<arg choice="plain">
<replaceable class="parameter">filename</replaceable>
</arg>
</cmdsynopsis>

<para>
This command allows the inclusion of initialization commands from other
files.  For example, I place all of my aliases in
<literal>~/.mail_aliases</literal> so that I can make my
<literal>~/.muttrc</literal> readable and keep my aliases private.
</para>

<para>
If the filename begins with a tilde (<quote>~</quote>), it will be
expanded to the path of your home directory.
</para>

<para>
If the filename ends with a vertical bar (<quote>|</quote>), then
<emphasis>filename</emphasis> is considered to be an executable program
from which to read input (e.g.  <literal><command>source</command>
~/bin/myscript|</literal>).
</para>

</sect1>

<sect1 id="unhook">
<title>Removing Hooks</title>

<para>Usage:</para>

<cmdsynopsis>
<command>unhook</command>
<group choice="req">
<arg choice="plain">
<replaceable class="parameter">*</replaceable>
</arg>
<arg choice="plain">
<replaceable class="parameter">hook-type</replaceable>
</arg>
</group>
</cmdsynopsis>

<para>
This command permits you to flush hooks you have previously defined.
You can either remove all hooks by giving the <quote>*</quote> character
as an argument, or you can remove all hooks of a specific type by saying
something like <literal><command>unhook</command> send-hook</literal>.
</para>

</sect1>

<sect1 id="formatstrings">
<title>Format Strings</title>

<sect2 id="formatstrings-basics">
<title>Basic usage</title>

<para>
Format strings are a general concept you'll find in several locations
through the Mutt configuration, especially in the <link
linkend="index-format">$index_format</link>, <link
linkend="pager-format">$pager_format</link>, <link
linkend="status-format">$status_format</link>, and other related
variables. These can be very straightforward, and it's quite possible
you already know how to use them.
</para>

<para>
The most basic format string element is a percent symbol followed by
another character. For example, <literal>%s</literal> represents a
message's Subject: header in the <link
linkend="index-format">$index_format</link> variable. The
<quote>expandos</quote> available are documented with each format
variable, but there are general modifiers available with all formatting
expandos, too. Those are our concern here.
</para>

<para>
Some of the modifiers are borrowed right out of C (though you might know
them from Perl, Python, shell, or another language). These are the
<literal>[-]m.n</literal> modifiers, as in
<literal>%-12.12s</literal>. As with such programming languages, these
modifiers allow you to specify the minimum and maximum size of the
resulting string, as well as its justification. If the <quote>-</quote>
sign follows the percent, the string will be left-justified instead of
right-justified. If there's a number immediately following that, it's
the minimum amount of space the formatted string will occupy &mdash; if
it's naturally smaller than that, it will be padded out with spaces.  If
a decimal point and another number follow, that's the maximum space
allowable &mdash; the string will not be permitted to exceed that width,
no matter its natural size. Each of these three elements is optional, so
that all these are legal format strings: <literal>%-12s</literal>,
<literal>%4c</literal>, <literal>%.15F</literal> and
<literal>%-12.15L</literal>.
</para>

<para>
Mutt adds some other modifiers to format strings. If you use an equals
symbol (<literal>=</literal>) as a numeric prefix (like the minus
above), it will force the string to be centered within its minimum space
range. For example, <literal>%=14y</literal> will reserve 14 characters
for the %y expansion &mdash; that's the set of message keywords (formerly
X-Label).  If the expansion results in
a string less than 14 characters, it will be centered in a 14-character
space.  If the X-Label for a message were <quote>test</quote>, that
expansion would look like
<quote>&nbsp;&nbsp;&nbsp;&nbsp;&nbsp;test&nbsp;&nbsp;&nbsp;&nbsp;&nbsp;</quote>.
</para>

<para>
There are two very little-known modifiers that affect the way that an
expando is replaced. If there is an underline (<quote>_</quote>)
character between any format modifiers (as above) and the expando
letter, it will expands in all lower case. And if you use a colon
(<quote>:</quote>), it will replace all decimal points with underlines.
</para>

</sect2>

<sect2 id="formatstrings-conditionals">
<title>Conditionals</title>

<para>
Depending on the format string variable, some of its sequences can be
used to optionally print a string if their value is nonzero. For
example, you may only want to see the number of flagged messages if such
messages exist, since zero is not particularly meaningful. To optionally
print a string based upon one of the above sequences, the following
construct is used:
</para>

<screen>
%?&lt;sequence_char&gt;?&lt;optional_string&gt;?</screen>

<para>
where <emphasis>sequence_char</emphasis> is an expando, and
<emphasis>optional_string</emphasis> is the string you would like
printed if <emphasis>sequence_char</emphasis> is nonzero.
<emphasis>optional_string</emphasis> may contain other sequences as well
as normal text, but you may not nest optional strings.
</para>

<para>
Here is an example illustrating how to optionally print the number of
new messages in a mailbox in <link
linkend="status-format">$status_format</link>:
</para>

<screen>
%?n?%n new messages.?</screen>

<para>
You can also switch between two strings using the following construct:
</para>

<screen>
%?&lt;sequence_char&gt;?&lt;if_string&gt;&amp;&lt;else_string&gt;?</screen>

<para>
If the value of <emphasis>sequence_char</emphasis> is non-zero,
<emphasis>if_string</emphasis> will be expanded, otherwise
<emphasis>else_string</emphasis> will be expanded.
</para>

<para>
The conditional sequences can also be nested by using the %&lt; and &gt;
operators. The %? notation can still be used but requires quoting. For example:
</para>

<screen>
%&lt;x?true&amp;false&gt;
%&lt;x?%&lt;y?%&lt;z?xyz&amp;xy&gt;&amp;x&gt;&amp;none&gt;
</screen>

<para>For more examples, see <xref linkend="nested-if"/></para>

</sect2>

<sect2 id="formatstrings-filters">
<title>Filters</title>

<para>
Any format string ending in a vertical bar (<quote>|</quote>) will be
expanded and piped through the first word in the string, using spaces as
separator. The string returned will be used for display.  If the
returned string ends in %, it will be passed through the formatter a
second time. This allows the filter to generate a replacement format
string including % expandos.
</para>

<para>
All % expandos in a format string are expanded before the script is
called so that:
</para>

<example id="ex-fmtpipe">
<title>Using external filters in format strings</title>
<screen>
set status_format="script.sh '%r %f (%L)'|"
</screen>
</example>

<para>
will make Mutt expand <literal>%r</literal>, <literal>%f</literal> and
<literal>%L</literal> before calling the script. The example also shows
that arguments can be quoted: the script will receive the expanded
string between the single quotes as the only argument.
</para>

<para>
A practical example is the <literal>mutt_xtitle</literal> script
installed in the <literal>samples</literal> subdirectory of the Mutt
documentation: it can be used as filter for <link
linkend="status-format">$status_format</link> to set the current
terminal's title, if supported.
</para>

</sect2>

<sect2 id="formatstrings-padding">
<title>Padding</title>

<para>
In most format strings, Mutt supports different types of padding using
special %-expandos:
</para>

<variablelist>
<varlistentry>
<term><literal>%|X</literal></term>
<listitem>
<para>
When this occurs, Mutt will fill the rest of the line with the character
<literal>X</literal>. For example, filling the rest of the line with
dashes is done by setting:
</para>
<screen>
set status_format = "%v on %h: %B: %?n?%n&amp;no? new messages %|-"</screen>
</listitem>
</varlistentry>
<varlistentry>
<term>
<literal>%&gt;X</literal>
</term>
<listitem>
<para>
Since the previous expando stops at the end of line, there must be a way
to fill the gap between two items via the <literal>%&gt;X</literal>
expando: it puts as many characters <literal>X</literal> in between two
items so that the rest of the line will be right-justified. For example,
to not put the version string and hostname the above example on the left
but on the right and fill the gap with spaces, one might use (note the
space after <literal>%&gt;</literal>):
</para>
<screen>
set status_format = "%B: %?n?%n&amp;no? new messages %&gt; (%v on %h)"</screen>
</listitem>
</varlistentry>
<varlistentry>
<term><literal>%*X</literal>
</term>
<listitem>
<para>
Normal right-justification will print everything to the left of the
<literal>%&gt;</literal>, displaying padding and whatever lies to the
right only if there's room. By contrast, <quote>soft-fill</quote> gives
priority to the right-hand side, guaranteeing space to display it and
showing padding only if there's still room. If necessary, soft-fill will
eat text leftwards to make room for rightward text. For example, to
right-justify the subject making sure as much as possible of it fits on
screen, one might use (note two spaces after <literal>%* </literal>: the
second ensures there's a space between the truncated right-hand side and
the subject):
</para>
<screen>
set index_format="%4C %Z %{%b %d} %-15.15L (%?l?%4l&amp;%4c?)%*  %s"</screen>
</listitem>
</varlistentry>
</variablelist>

</sect2>

<sect2 id="formatstrings-conditional-dates">
<title>Conditional Dates</title>
<para>
This patch allows the format of dates in the index to vary based on how recent
the message is. This is especially useful in combination with David Champion's
patch to allow if-else sequences to be nested.
</para>

<para>
For example, using
<literal>%&lt;[y?%&lt;[d?%[%H:%M]&amp;%[%m/%d]&gt;&amp;%[%y.%m]&gt;</literal>
for the date in the <literal>$index_format</literal> will produce a display like:
</para>

<screen>
   1   + 14.12 Grace Hall      (   13) Gulliver's Travels
   2   + 10/02 Callum Harrison (   48) Huckleberry Finn
   3     12:17 Rhys Lee        (   42) The Lord Of The Rings
</screen>
</sect2>

</sect1>

<sect1 id="mailto-allow">
<title>Control allowed header fields in a mailto: URL</title>

<para>Usage:</para>

<cmdsynopsis>
<command>mailto_allow</command>
<group choice="req">
<arg choice="plain">
<replaceable class="parameter">*</replaceable>
</arg>
<arg choice="plain" rep="repeat">
<replaceable class="parameter">header-field</replaceable>
</arg>
</group>

<command>unmailto_allow</command>
<group choice="req">
<arg choice="plain">
<replaceable class="parameter">*</replaceable>
</arg>
<arg choice="plain" rep="repeat">
<replaceable class="parameter">header-field</replaceable>
</arg>
</group>
</cmdsynopsis>

<para>
As a security measure, Mutt will only add user-approved header fields from a
<literal>mailto:</literal> URL.  This is necessary since Mutt will handle
certain header fields, such as <literal>Attach:</literal>, in a special way.
The <literal>mailto_allow</literal> and <literal>unmailto_allow</literal>
commands allow the user to modify the list of approved headers.
</para>
<para>
Mutt initializes the default list to contain only the <literal>Subject</literal>
and <literal>Body</literal> header fields, which are the only requirement specified
by the <literal>mailto:</literal> specification in RFC2368.
</para>
</sect1>

</chapter>

<chapter id="advancedusage">
<title>Advanced Usage</title>

<sect1 id="charset-handling">
<title>Character Set Handling</title>

<para>
A <quote>character set</quote> is basically a mapping between bytes and
glyphs and implies a certain character encoding scheme. For example, for
the ISO 8859 family of character sets, an encoding of 8bit per character
is used. For the Unicode character set, different character encodings
may be used, UTF-8 being the most popular. In UTF-8, a character is
represented using a variable number of bytes ranging from 1 to 4.
</para>

<para>
Since Mutt is a command-line tool run from a shell, and delegates
certain tasks to external tools (such as an editor for composing/editing
messages), all of these tools need to agree on a character set and
encoding. There exists no way to reliably deduce the character set a
plain text file has. Interoperability is gained by the use of
well-defined environment variables. The full set can be printed by
issuing <literal>locale</literal> on the command line.
</para>

<para>
Upon startup, Mutt determines the character set on its own using
routines that inspect locale-specific environment variables. Therefore,
it is generally not necessary to set the <literal>$charset</literal>
variable in Mutt. It may even be counter-productive as Mutt uses system
and library functions that derive the character set themselves and on
which Mutt has no influence. It's safest to let Mutt work out the locale
setup itself.
</para>

<para>
If you happen to work with several character sets on a regular basis,
it's highly advisable to use Unicode and an UTF-8 locale. Unicode can
represent nearly all characters in a message at the same time.  When not
using a Unicode locale, it may happen that you receive messages with
characters not representable in your locale. When displaying such a
message, or replying to or forwarding it, information may get lost
possibly rendering the message unusable (not only for you but also for
the recipient, this breakage is not reversible as lost information
cannot be guessed).
</para>

<para>
A Unicode locale makes all conversions superfluous which eliminates the
risk of conversion errors. It also eliminates potentially wrong
expectations about the character set between Mutt and external programs.
</para>

<para>
The terminal emulator used also must be properly configured for the
current locale. Terminal emulators usually do <emphasis>not</emphasis>
derive the locale from environment variables, they need to be configured
separately. If the terminal is incorrectly configured, Mutt may display
random and unexpected characters (question marks, octal codes, or just
random glyphs), format strings may not work as expected, you may not be
abled to enter non-ascii characters, and possible more.  Data is always
represented using bytes and so a correct setup is very important as to
the machine, all character sets <quote>look</quote> the same.
</para>

<para>
Warning: A mismatch between what system and library functions think the
locale is and what Mutt was told what the locale is may make it behave
badly with non-ascii input: it will fail at seemingly random places.
This warning is to be taken seriously since not only local mail handling
may suffer: sent messages may carry wrong character set information the
<emphasis>receiver</emphasis> has too deal with. The need to set
<literal>$charset</literal> directly in most cases points at terminal
and environment variable setup problems, not Mutt problems.
</para>

<para>
A list of officially assigned and known character sets can be found at
<ulink url="http://www.iana.org/assignments/character-sets">IANA</ulink>,
a list of locally supported locales can be obtained by running
<literal>locale -a</literal>.
</para>

</sect1>

<sect1 id="regexp">
<title>Regular Expressions</title>

<para>
All string patterns in Mutt including those in more complex <link
linkend="patterns">patterns</link> must be specified using regular
expressions (regexp) in the <quote>POSIX extended</quote> syntax (which
is more or less the syntax used by egrep and GNU awk).  For your
convenience, we have included below a brief description of this syntax.
</para>

<para>
The search is case sensitive if the pattern contains at least one upper
case letter, and case insensitive otherwise.
</para>

<note>
<para>
<quote>\</quote> must be quoted if used for a regular expression in an
initialization command: <quote>\\</quote>.
</para>
</note>

<para>
A regular expression is a pattern that describes a set of strings.
Regular expressions are constructed analogously to arithmetic
expressions, by using various operators to combine smaller expressions.
</para>

<note>
<para>
The regular expression can be enclosed/delimited by either " or ' which
is useful if the regular expression includes a white-space character.
See <xref linkend="muttrc-syntax"/> for more information on " and '
delimiter processing.  To match a literal " or ' you must preface it
with \ (backslash).
</para>
</note>

<para>
The fundamental building blocks are the regular expressions that match a
single character.  Most characters, including all letters and digits,
are regular expressions that match themselves.  Any metacharacter with
special meaning may be quoted by preceding it with a backslash.
</para>

<para>
The period <quote>.</quote> matches any single character.  The caret
<quote>^</quote> and the dollar sign <quote>$</quote> are metacharacters
that respectively match the empty string at the beginning and end of a
line.
</para>

<para>
A list of characters enclosed by <quote>[</quote> and <quote>]</quote>
matches any single character in that list; if the first character of the
list is a caret <quote>^</quote> then it matches any character
<emphasis>not</emphasis> in the list.  For example, the regular
expression <emphasis>[0123456789]</emphasis> matches any single digit.
A range of ASCII characters may be specified by giving the first and
last characters, separated by a hyphen <quote>-</quote>.  Most
metacharacters lose their special meaning inside lists.  To include a
literal <quote>]</quote> place it first in the list.  Similarly, to
include a literal <quote>^</quote> place it anywhere but first.
Finally, to include a literal hyphen <quote>-</quote> place it last.
</para>

<para>
Certain named classes of characters are predefined.  Character classes
consist of <quote>[:</quote>, a keyword denoting the class, and
<quote>:]</quote>.  The following classes are defined by the POSIX
standard in
<xref linkend="posix-regex-char-classes"/>
</para>

<table id="posix-regex-char-classes">
<title>POSIX regular expression character classes</title>
<tgroup cols="2">
<thead>
<row><entry>Character class</entry><entry>Description</entry></row>
</thead>
<tbody>
<row><entry>[:alnum:]</entry><entry>Alphanumeric characters</entry></row>
<row><entry>[:alpha:]</entry><entry>Alphabetic characters</entry></row>
<row><entry>[:blank:]</entry><entry>Space or tab characters</entry></row>
<row><entry>[:cntrl:]</entry><entry>Control characters</entry></row>
<row><entry>[:digit:]</entry><entry>Numeric characters</entry></row>
<row><entry>[:graph:]</entry><entry>Characters that are both printable and visible. (A space is printable, but not visible, while an <quote>a</quote> is both)</entry></row>
<row><entry>[:lower:]</entry><entry>Lower-case alphabetic characters</entry></row>
<row><entry>[:print:]</entry><entry>Printable characters (characters that are not control characters)</entry></row>
<row><entry>[:punct:]</entry><entry>Punctuation characters (characters that are not letter, digits, control characters, or space characters)</entry></row>
<row><entry>[:space:]</entry><entry>Space characters (such as space, tab and formfeed, to name a few)</entry></row>
<row><entry>[:upper:]</entry><entry>Upper-case alphabetic characters</entry></row>
<row><entry>[:xdigit:]</entry><entry>Characters that are hexadecimal digits</entry></row>
</tbody>
</tgroup>
</table>

<para>
A character class is only valid in a regular expression inside the
brackets of a character list.
</para>

<note>
<para>
Note that the brackets in these class names are part of the symbolic
names, and must be included in addition to the brackets delimiting the
bracket list. For example, <emphasis>[[:digit:]]</emphasis> is
equivalent to <emphasis>[0-9]</emphasis>.
</para>
</note>

<para>
Two additional special sequences can appear in character lists.  These
apply to non-ASCII character sets, which can have single symbols (called
collating elements) that are represented with more than one character,
as well as several characters that are equivalent for collating or
sorting purposes:
</para>

<variablelist>

<varlistentry>
<term>Collating Symbols</term>
<listitem>
<para>
A collating symbol is a multi-character collating element enclosed in
<quote>[.</quote> and <quote>.]</quote>.  For example, if
<quote>ch</quote> is a collating element, then
<emphasis>[[.ch.]]</emphasis> is a regexp that matches this collating
element, while <emphasis>[ch]</emphasis> is a regexp that matches either
<quote>c</quote> or <quote>h</quote>.
</para>
</listitem>
</varlistentry>
<varlistentry>
<term>Equivalence Classes</term>
<listitem>
<para>
An equivalence class is a locale-specific name for a list of characters
that are equivalent. The name is enclosed in <quote>[=</quote> and
<quote>=]</quote>.  For example, the name <quote>e</quote> might be used
to represent all of <quote>e</quote> with grave
(<quote>&egrave;</quote>), <quote>e</quote> with acute
(<quote>&eacute;</quote>) and <quote>e</quote>.  In this case,
<emphasis>[[=e=]]</emphasis> is a regexp that matches any of:
<quote>e</quote> with grave (<quote>&egrave;</quote>), <quote>e</quote>
with acute (<quote>&eacute;</quote>) and <quote>e</quote>.
</para>
</listitem>
</varlistentry>
</variablelist>

<para>
A regular expression matching a single character may be followed by one
of several repetition operators described in <xref
linkend="regex-repeat"/>.
</para>

<table id="regex-repeat">
<title>Regular expression repetition operators</title>
<tgroup cols="2">
<thead>
<row><entry>Operator</entry><entry>Description</entry></row>
</thead>
<tbody>
<row><entry>?</entry><entry>The preceding item is optional and matched at most once</entry></row>
<row><entry>*</entry><entry>The preceding item will be matched zero or more times</entry></row>
<row><entry>+</entry><entry>The preceding item will be matched one or more times</entry></row>
<row><entry>{n}</entry><entry>The preceding item is matched exactly <emphasis>n</emphasis> times</entry></row>
<row><entry>{n,}</entry><entry>The preceding item is matched <emphasis>n</emphasis> or more times</entry></row>
<row><entry>{,m}</entry><entry>The preceding item is matched at most <emphasis>m</emphasis> times</entry></row>
<row><entry>{n,m}</entry><entry>The preceding item is matched at least <emphasis>n</emphasis> times, but no more than <emphasis>m</emphasis> times</entry></row>
</tbody>
</tgroup>
</table>

<para>
Two regular expressions may be concatenated; the resulting regular
expression matches any string formed by concatenating two substrings
that respectively match the concatenated subexpressions.
</para>

<para>
Two regular expressions may be joined by the infix operator
<quote>|</quote>; the resulting regular expression matches any string
matching either subexpression.
</para>

<para>
Repetition takes precedence over concatenation, which in turn takes
precedence over alternation.  A whole subexpression may be enclosed in
parentheses to override these precedence rules.
</para>

<note>
<para>
If you compile Mutt with the included regular expression engine, the
following operators may also be used in regular expressions as described
in <xref linkend="regex-gnu-ext"/>.
</para>
</note>

<table id="regex-gnu-ext">
<title>GNU regular expression extensions</title>
<tgroup cols="2">
<thead>
<row><entry>Expression</entry><entry>Description</entry></row>
</thead>
<tbody>
<row><entry>\\y</entry><entry>Matches the empty string at either the beginning or the end of a word</entry></row>
<row><entry>\\B</entry><entry>Matches the empty string within a word</entry></row>
<row><entry>\\&lt;</entry><entry>Matches the empty string at the beginning of a word</entry></row>
<row><entry>\\&gt;</entry><entry>Matches the empty string at the end of a word</entry></row>
<row><entry>\\w</entry><entry>Matches any word-constituent character (letter, digit, or underscore)</entry></row>
<row><entry>\\W</entry><entry>Matches any character that is not word-constituent</entry></row>
<row><entry>\\`</entry><entry>Matches the empty string at the beginning of a buffer (string)</entry></row>
<row><entry>\\'</entry><entry>Matches the empty string at the end of a buffer</entry></row>
</tbody>
</tgroup>
</table>

<para>
Please note however that these operators are not defined by POSIX, so
they may or may not be available in stock libraries on various systems.
</para>

</sect1>

<sect1 id="patterns">
<title>Patterns: Searching, Limiting and Tagging</title>

<sect2 id="patterns-modifier">
<title>Pattern Modifier</title>

<para>
Many of Mutt's commands allow you to specify a pattern to match
(<literal>limit</literal>, <literal>tag-pattern</literal>,
<literal>delete-pattern</literal>, etc.). <xref linkend="tab-patterns"/>
shows several ways to select messages.
</para>

<table id="tab-patterns">
<title>Pattern modifiers</title>
<tgroup cols="2">
<thead>
<row><entry>Pattern modifier</entry><entry>Description</entry></row>
</thead>
<tbody>
<row><entry>~A</entry><entry>all messages</entry></row>
<row><entry>~b <emphasis>EXPR</emphasis></entry><entry>messages which contain <emphasis>EXPR</emphasis> in the message body</entry></row>
<row><entry>=b <emphasis>STRING</emphasis></entry><entry>messages which contain <emphasis>STRING</emphasis> in the message body. If IMAP is enabled, searches for <emphasis>STRING</emphasis> on the server, rather than downloading each message and searching it locally.</entry></row>
<row><entry>~B <emphasis>EXPR</emphasis></entry><entry>messages which contain <emphasis>EXPR</emphasis> in the whole message</entry></row>
<row><entry>=B <emphasis>STRING</emphasis></entry><entry>messages which contain <emphasis>STRING</emphasis> in the whole message. If IMAP is enabled, searches for <emphasis>STRING</emphasis> on the server, rather than downloading each message and searching it locally.</entry></row>
<row><entry>~c <emphasis>EXPR</emphasis></entry><entry>messages carbon-copied to <emphasis>EXPR</emphasis></entry></row>
<row><entry>%c <emphasis>GROUP</emphasis></entry><entry>messages carbon-copied to any member of <emphasis>GROUP</emphasis></entry></row>
<row><entry>~C <emphasis>EXPR</emphasis></entry><entry>messages either to: or cc: <emphasis>EXPR</emphasis></entry></row>
<row><entry>%C <emphasis>GROUP</emphasis></entry><entry>messages either to: or cc: to any member of <emphasis>GROUP</emphasis></entry></row>
<row><entry>~d [<emphasis>MIN</emphasis>]-[<emphasis>MAX</emphasis>]</entry><entry>messages with <quote>date-sent</quote> in a Date range</entry></row>
<row><entry>~D</entry><entry>deleted messages</entry></row>
<row><entry>~e <emphasis>EXPR</emphasis></entry><entry>messages which contains <emphasis>EXPR</emphasis> in the <quote>Sender</quote> field</entry></row>
<row><entry>%e <emphasis>GROUP</emphasis></entry><entry>messages which contain a member of <emphasis>GROUP</emphasis> in the <quote>Sender</quote> field</entry></row>
<row><entry>~E</entry><entry>expired messages</entry></row>
<row><entry>~F</entry><entry>flagged messages</entry></row>
<row><entry>~f <emphasis>EXPR</emphasis></entry><entry>messages originating from <emphasis>EXPR</emphasis></entry></row>
<row><entry>%f <emphasis>GROUP</emphasis></entry><entry>messages originating from any member of <emphasis>GROUP</emphasis></entry></row>
<row><entry>~g</entry><entry>cryptographically signed messages</entry></row>
<row><entry>~G</entry><entry>cryptographically encrypted messages</entry></row>
<row><entry>~h <emphasis>EXPR</emphasis></entry><entry>messages which contain <emphasis>EXPR</emphasis> in the message header</entry></row>
<row><entry>=h <emphasis>STRING</emphasis></entry><entry>messages which contain <emphasis>STRING</emphasis> in the message header. If IMAP is enabled, searches for <emphasis>STRING</emphasis> on the server, rather than downloading each message and searching it locally; <emphasis>STRING</emphasis> must be of the form <quote>header: substring</quote> (see below).</entry></row>
<row><entry>~H <emphasis>EXPR</emphasis></entry><entry>messages with a spam attribute matching <emphasis>EXPR</emphasis></entry></row>
<row><entry>~i <emphasis>EXPR</emphasis></entry><entry>messages which match <emphasis>EXPR</emphasis> in the <quote>Message-ID</quote> field</entry></row>
<row><entry>~k</entry><entry>messages which contain PGP key material</entry></row>
<row><entry>~L <emphasis>EXPR</emphasis></entry><entry>messages either originated or received by <emphasis>EXPR</emphasis></entry></row>
<row><entry>%L <emphasis>GROUP</emphasis></entry><entry>message either originated or received by any member of <emphasis>GROUP</emphasis></entry></row>
<row><entry>~l</entry><entry>messages addressed to a known mailing list</entry></row>
<row><entry>~m [<emphasis>MIN</emphasis>]-[<emphasis>MAX</emphasis>]</entry><entry>messages in the range <emphasis>MIN</emphasis> to <emphasis>MAX</emphasis> *)</entry></row>
<row><entry>~n [<emphasis>MIN</emphasis>]-[<emphasis>MAX</emphasis>]</entry><entry>messages with a score in the range <emphasis>MIN</emphasis> to <emphasis>MAX</emphasis> *)</entry></row>
<row><entry>~N</entry><entry>new messages</entry></row>
<row><entry>~O</entry><entry>old messages</entry></row>
<row><entry>~p</entry><entry>messages addressed to you (consults <command>alternates</command>)</entry></row>
<row><entry>~P</entry><entry>messages from you (consults <command>alternates</command>)</entry></row>
<row><entry>~Q</entry><entry>messages which have been replied to</entry></row>
<row><entry>~r [<emphasis>MIN</emphasis>]-[<emphasis>MAX</emphasis>]</entry><entry>messages with <quote>date-received</quote> in a Date range</entry></row>
<row><entry>~R</entry><entry>read messages</entry></row>
<row><entry>~s <emphasis>EXPR</emphasis></entry><entry>messages having <emphasis>EXPR</emphasis> in the <quote>Subject</quote> field.</entry></row>
<row><entry>~S</entry><entry>superseded messages</entry></row>
<row><entry>~t <emphasis>EXPR</emphasis></entry><entry>messages addressed to <emphasis>EXPR</emphasis></entry></row>
<row><entry>~T</entry><entry>tagged messages</entry></row>
<row><entry>~u</entry><entry>messages addressed to a subscribed mailing list</entry></row>
<row><entry>~U</entry><entry>unread messages</entry></row>
<row><entry>~v</entry><entry>messages part of a collapsed thread.</entry></row>
<row><entry>~V</entry><entry>cryptographically verified messages</entry></row>
<row><entry>~x <emphasis>EXPR</emphasis></entry><entry>messages which contain <emphasis>EXPR</emphasis> in the <quote>References</quote> or <quote>In-Reply-To</quote> field</entry></row>
<row><entry>~X [<emphasis>MIN</emphasis>]-[<emphasis>MAX</emphasis>]</entry><entry>messages with <emphasis>MIN</emphasis> to <emphasis>MAX</emphasis> attachments *)</entry></row>
<row><entry>~y <emphasis>EXPR</emphasis></entry><entry>messages which contain <emphasis>EXPR</emphasis> in their keywords</entry></row>
<row><entry>~z [<emphasis>MIN</emphasis>]-[<emphasis>MAX</emphasis>]</entry><entry>messages with a size in the range <emphasis>MIN</emphasis> to <emphasis>MAX</emphasis> *) **)</entry></row>
<row><entry>~=</entry><entry>duplicated messages (see <link linkend="duplicate-threads">$duplicate_threads</link>)</entry></row>
<row><entry>~$</entry><entry>unreferenced messages (requires threaded view)</entry></row>
<row><entry>~(<emphasis>PATTERN</emphasis>)</entry><entry>messages in threads
containing messages matching <emphasis>PATTERN</emphasis>, e.g. all
threads containing messages from you: ~(~P)</entry></row>
</tbody>
</tgroup>
</table>

<para>
Where <emphasis>EXPR</emphasis> is a <link linkend="regexp">regular expression</link>, and <emphasis>GROUP</emphasis> is an
<link linkend="addrgroup">address group</link>.
</para>

<para>
*) The forms <quote>&lt;[<emphasis>MAX</emphasis>]</quote>,
<quote>&gt;[<emphasis>MIN</emphasis>]</quote>,
<quote>[<emphasis>MIN</emphasis>]-</quote> and
<quote>-[<emphasis>MAX</emphasis>]</quote> are allowed, too.
</para>

<para>
**) The suffixes <quote>K</quote> and <quote>M</quote> are allowed to
specify kilobyte and megabyte respectively.
</para>

<para>
Special attention has to be payed when using regular expressions inside
of patterns.  Specifically, Mutt's parser for these patterns will strip
one level of backslash (<quote>\</quote>), which is normally used for
quoting.  If it is your intention to use a backslash in the regular
expression, you will need to use two backslashes instead
(<quote>\\</quote>). You can force Mutt to treat
<emphasis>EXPR</emphasis> as a simple string instead of a regular
expression by using = instead of ~ in the pattern name. For example,
<literal>=b *.*</literal> will find all messages that contain the
literal string <quote>*.*</quote>. Simple string matches are less
powerful than regular expressions but can be considerably faster. This
is especially true for IMAP folders, because string matches can be
performed on the server instead of by fetching every message. IMAP
treats <literal>=h</literal> specially: it must be of the form
<quote>header: substring</quote> and will not partially match header
names. The substring part may be omitted if you simply wish to find
messages containing a particular header without regard to its value.
</para>

<para>
Patterns matching lists of addresses (notably c, C, p, P and t) match if
there is at least one match in the whole list. If you want to make sure
that all elements of that list match, you need to prefix your pattern
with <quote>^</quote>.  This example matches all mails which only has
recipients from Germany.
</para>

<example id="ex-recips">
<title>Matching all addresses in address lists</title>
<screen>
^~C \.de$
</screen>
</example>

</sect2>

<sect2 id="simple-searches">
<title>Simple Searches</title>

<para>
Mutt supports two versions of so called <quote>simple
searches</quote>. These are issued if the query entered for searching,
limiting and similar operations does not seem to contain a valid pattern
modifier (i.e. it does not contain one of these characters:
<quote>~</quote>, <quote>=</quote> or <quote>%</quote>). If the query is
supposed to contain one of these special characters, they must be
escaped by prepending a backslash (<quote>\</quote>).
</para>

<para>
The first type is by checking whether the query string equals
a keyword case-insensitively from <xref linkend="tab-simplesearch-keywords"/>:
If that is the case, Mutt will use the shown pattern modifier instead.
If a keyword would conflict with your search keyword, you need to turn
it into a regular expression to avoid matching the keyword table. For
example, if you want to find all messages matching <quote>flag</quote>
(using <link linkend="simple-search">$simple_search</link>)
but don't want to match flagged messages, simply search for
<quote><literal>[f]lag</literal></quote>.
</para>

<table id="tab-simplesearch-keywords">
<title>Simple search keywords</title>
<tgroup cols="2">
<thead>
<row><entry>Keyword</entry><entry>Pattern modifier</entry></row>
</thead>
<tbody>
<row><entry>all</entry><entry>~A</entry></row>
<row><entry>.</entry><entry>~A</entry></row>
<row><entry>^</entry><entry>~A</entry></row>
<row><entry>del</entry><entry>~D</entry></row>
<row><entry>flag</entry><entry>~F</entry></row>
<row><entry>new</entry><entry>~N</entry></row>
<row><entry>old</entry><entry>~O</entry></row>
<row><entry>repl</entry><entry>~Q</entry></row>
<row><entry>read</entry><entry>~R</entry></row>
<row><entry>tag</entry><entry>~T</entry></row>
<row><entry>unread</entry><entry>~U</entry></row>
</tbody>
</tgroup>
</table>

<para>
The second type of simple search is to build a complex search pattern
using <link linkend="simple-search">$simple_search</link> as a
template. Mutt will insert your query properly quoted and search for the
composed complex query.
</para>

</sect2>

<sect2 id="complex-patterns">
<title>Nesting and Boolean Operators</title>

<para>
Logical AND is performed by specifying more than one criterion.  For
example:
</para>

<screen>
~t mutt ~f elkins
</screen>

<para>
would select messages which contain the word <quote>mutt</quote> in the
list of recipients <emphasis>and</emphasis> that have the word
<quote>elkins</quote> in the <quote>From</quote> header field.
</para>

<para>
Mutt also recognizes the following operators to create more complex
search patterns:
</para>

<itemizedlist>
<listitem>

<para>
! &mdash; logical NOT operator
</para>
</listitem>
<listitem>

<para>
| &mdash; logical OR operator
</para>
</listitem>
<listitem>

<para>
() &mdash; logical grouping operator
</para>
</listitem>

</itemizedlist>

<para>
Here is an example illustrating a complex search pattern.  This pattern
will select all messages which do not contain <quote>mutt</quote> in the
<quote>To</quote> or <quote>Cc</quote> field and which are from
<quote>elkins</quote>.
</para>

<example id="ex-pattern-bool">
<title>Using boolean operators in patterns</title>
<screen>
!(~t mutt|~c mutt) ~f elkins
</screen>
</example>

<para>
Here is an example using white space in the regular expression (note the
<quote>'</quote> and <quote>"</quote> delimiters).  For this to match,
the mail's subject must match the <quote>^Junk +From +Me$</quote> and it
must be from either <quote>Jim +Somebody</quote> or <quote>Ed
+SomeoneElse</quote>:
</para>

<screen>
'~s "^Junk +From +Me$" ~f ("Jim +Somebody"|"Ed +SomeoneElse")'
</screen>

<note>
<para>
If a regular expression contains parenthesis, or a vertical bar ("|"),
you <emphasis>must</emphasis> enclose the expression in double or single
quotes since those characters are also used to separate different parts
of Mutt's pattern language.  For example: <literal>~f
"me@(mutt\.org|cs\.hmc\.edu)"</literal> Without the quotes, the
parenthesis wouldn't end.  This would be separated to two OR'd patterns:
<emphasis>~f me@(mutt\.org</emphasis> and
<emphasis>cs\.hmc\.edu)</emphasis>. They are never what you want.
</para>
</note>

</sect2>

<sect2 id="date-patterns">
<title>Searching by Date</title>

<para>
Mutt supports two types of dates, <emphasis>absolute</emphasis> and
<emphasis>relative</emphasis>.
</para>

<sect3 id="date-absolute">
<title>Absolute Dates</title>

<para>
Dates <emphasis>must</emphasis> be in DD/MM/YY format (month and year
are optional, defaulting to the current month and year).  An example of
a valid range of dates is:
</para>

<screen>
Limit to messages matching: ~d 20/1/95-31/10
</screen>

<para>
If you omit the minimum (first) date, and just specify
<quote>-DD/MM/YY</quote>, all messages <emphasis>before</emphasis> the
given date will be selected.  If you omit the maximum (second) date, and
specify <quote>DD/MM/YY-</quote>, all messages
<emphasis>after</emphasis> the given date will be selected.  If you
specify a single date with no dash (<quote>-</quote>), only messages
sent on the given date will be selected.
</para>

<para>
You can add error margins to absolute dates.  An error margin is a sign
(+ or -), followed by a digit, followed by one of the units in <xref
linkend="tab-date-units"/>. As a special case, you can replace the sign
by a <quote>*</quote> character, which is equivalent to giving identical
plus and minus error margins.
</para>

<table id="tab-date-units">
<title>Date units</title>
<tgroup cols="2">
<thead>
<row><entry>Unit</entry><entry>Description</entry></row>
</thead>
<tbody>
<row><entry>y</entry><entry>Years</entry></row>
<row><entry>m</entry><entry>Months</entry></row>
<row><entry>w</entry><entry>Weeks</entry></row>
<row><entry>d</entry><entry>Days</entry></row>
</tbody>
</tgroup>
</table>

<para>
Example: To select any messages two weeks around January 15, 2001, you'd
use the following pattern:
</para>

<screen>
Limit to messages matching: ~d 15/1/2001*2w
</screen>

</sect3>

<sect3 id="dates-relative">
<title>Relative Dates</title>

<para>
This type of date is relative to the current date, and may be specified
as:
</para>

<itemizedlist>
<listitem>

<para>
&gt;<emphasis>offset</emphasis> for messages older than
<emphasis>offset</emphasis> units
</para>
</listitem>
<listitem>

<para>
&lt;<emphasis>offset</emphasis> for messages newer than
<emphasis>offset</emphasis> units
</para>
</listitem>
<listitem>

<para>
=<emphasis>offset</emphasis> for messages exactly
<emphasis>offset</emphasis> units old
</para>
</listitem>

</itemizedlist>

<para>
<emphasis>offset</emphasis> is specified as a positive number with one
of the units from <xref linkend="tab-date-units"/>.
</para>

<para>
Example: to select messages less than 1 month old, you would use
</para>

<screen>
Limit to messages matching: ~d &lt;1m
</screen>

<note>
<para>
All dates used when searching are relative to the
<emphasis>local</emphasis> time zone, so unless you change the setting
of your <link linkend="index-format">$index_format</link> to include a
<literal>%[...]</literal> format, these are <emphasis>not</emphasis> the
dates shown in the main index.
</para>
</note>

</sect3>

</sect2>

</sect1>

<sect1 id="tags">
<title>Using Tags</title>

<para>
Sometimes it is desirable to perform an operation on a group of messages
all at once rather than one at a time.  An example might be to save
messages to a mailing list to a separate folder, or to delete all
messages with a given subject.  To tag all messages matching a pattern,
use the <literal>&lt;tag-pattern&gt;</literal> function, which is bound
to <quote>shift-T</quote> by default.  Or you can select individual
messages by hand using the <literal>&lt;tag-message&gt;</literal>
function, which is bound to <quote>t</quote> by default.  See <link
linkend="patterns">patterns</link> for Mutt's pattern matching syntax.
</para>

<para>
Once you have tagged the desired messages, you can use the
<quote>tag-prefix</quote> operator, which is the <quote>;</quote>
(semicolon) key by default.  When the <quote>tag-prefix</quote> operator
is used, the <emphasis>next</emphasis> operation will be applied to all
tagged messages if that operation can be used in that manner.  If the
<link linkend="auto-tag">$auto_tag</link> variable is set, the next
operation applies to the tagged messages automatically, without
requiring the <quote>tag-prefix</quote>.
</para>

<para>
In <link linkend="macro"><command>macro</command>s</link> or <link
linkend="push"><command>push</command></link> commands, you can use the
<literal>&lt;tag-prefix-cond&gt;</literal> operator.  If there are no
tagged messages, Mutt will <quote>eat</quote> the rest of the macro to
abort it's execution.  Mutt will stop <quote>eating</quote> the macro
when it encounters the <literal>&lt;end-cond&gt;</literal> operator;
after this operator the rest of the macro will be executed as normal.
</para>

</sect1>

<sect1 id="hooks">
<title>Using Hooks</title>

<para>
A <emphasis>hook</emphasis> is a concept found in many other programs
which allows you to execute arbitrary commands before performing some
operation.  For example, you may wish to tailor your configuration based
upon which mailbox you are reading, or to whom you are sending mail.  In
the Mutt world, a <emphasis>hook</emphasis> consists of a <link
linkend="regexp">regular expression</link> or <link
linkend="patterns">pattern</link> along with a configuration
option/command.  See:

<itemizedlist>

<listitem>
<para>
<link linkend="account-hook"><command>account-hook</command></link>
</para>
</listitem>

<listitem>
<para>
<link linkend="append-hook"><command>append-hook</command></link>
</para>
</listitem>

<listitem>
<para>
<link linkend="charset-hook"><command>charset-hook</command></link>
</para>
</listitem>

<listitem>
<para>
<link linkend="close-hook"><command>close-hook</command></link>
</para>
</listitem>

<listitem>
<para>
<link linkend="crypt-hook"><command>crypt-hook</command></link>
</para>
</listitem>

<listitem>
<para>
<link linkend="fcc-hook"><command>fcc-hook</command></link>
</para>
</listitem>

<listitem>
<para>
<link linkend="fcc-save-hook"><command>fcc-save-hook</command></link>
</para>
</listitem>

<listitem>
<para>
<link linkend="folder-hook"><command>folder-hook</command></link>
</para>
</listitem>

<listitem>
<para>
<link linkend="iconv-hook"><command>iconv-hook</command></link>
</para>
</listitem>

<listitem>
<para>
<link linkend="mbox-hook"><command>mbox-hook</command></link>
</para>
</listitem>

<listitem>
<para>
<link linkend="message-hook"><command>message-hook</command></link>
</para>
</listitem>

<listitem>
<para>
<link linkend="open-hook"><command>open-hook</command></link>
</para>
</listitem>

<listitem>
<para>
<link linkend="reply-hook"><command>reply-hook</command></link>
</para>
</listitem>

<listitem>
<para>
<link linkend="save-hook"><command>save-hook</command></link>
</para>
</listitem>

<listitem>
<para>
<link linkend="send-hook"><command>send-hook</command></link>
</para>
</listitem>

<listitem>
<para>
<link linkend="send2-hook"><command>send2-hook</command></link>
</para>
</listitem>

</itemizedlist>

for specific details on each type of <emphasis>hook</emphasis> available.
</para>

<note>
<para>
If a hook changes configuration settings, these changes remain effective
until the end of the current Mutt session. As this is generally not
desired, a <quote>default</quote> hook needs to be added before all
other hooks of that type to restore configuration defaults.
</para>
</note>

<example id="ex-default-hook">
<title>Specifying a <quote>default</quote> hook</title>
<screen>
send-hook . 'unmy_hdr From:'
send-hook ~C'^b@b\.b$' my_hdr from: c@c.c
</screen>
</example>

<para>
In <xref linkend="ex-default-hook"/>, by default the value of <link
linkend="from">$from</link> and <link
linkend="realname">$realname</link> is not overridden. When sending
messages either To: or Cc: to <literal>&lt;b@b.b&gt;</literal>, the
From: header is changed to <literal>&lt;c@c.c&gt;</literal>.
</para>

<sect2 id="pattern-hook" xreflabel="Message Matching in Hooks">
<title>Message Matching in Hooks</title>

<para>
Hooks that act upon messages (<command>message-hook</command>,
<command>reply-hook</command>, <command>send-hook</command>,
<command>send2-hook</command>, <command>save-hook</command>,
<command>fcc-hook</command>) are evaluated in a slightly different
manner. For the other types of hooks, a <link linkend="regexp">regular
expression</link> is sufficient.  But in dealing with messages a finer
grain of control is needed for matching since for different purposes you
want to match different criteria.
</para>

<para>
Mutt allows the use of the <link linkend="patterns">search
pattern</link> language for matching messages in hook commands.  This
works in exactly the same way as it would when
<emphasis>limiting</emphasis> or <emphasis>searching</emphasis> the
mailbox, except that you are restricted to those operators which match
information Mutt extracts from the header of the message (i.e., from,
to, cc, date, subject, etc.).
</para>

<para>
For example, if you wanted to set your return address based upon sending
mail to a specific address, you could do something like:
</para>

<screen>
send-hook '~t ^me@cs\.hmc\.edu$' 'my_hdr From: Mutt User &lt;user@host&gt;'
</screen>

<para>
which would execute the given command when sending mail to
<emphasis>me@cs.hmc.edu</emphasis>.
</para>

<para>
However, it is not required that you write the pattern to match using
the full searching language.  You can still specify a simple
<emphasis>regular expression</emphasis> like the other hooks, in which
case Mutt will translate your pattern into the full language, using the
translation specified by the <link
linkend="default-hook">$default_hook</link> variable.  The pattern is
translated at the time the hook is declared, so the value of <link
linkend="default-hook">$default_hook</link> that is in effect at that
time will be used.
</para>

</sect2>

<sect2 id="mailbox-hook" xreflabel="Mailbox Matching in Hooks">
<title>Mailbox Matching in Hooks</title>

<para>
Hooks that match against mailboxes (<command>folder-hook</command>,
<command>mbox-hook</command>) apply both <link linkend="regexp">regular
expression</link> syntax as well as <link linkend="shortcuts">mailbox
shortcut</link> expansion on the regexp parameter.  There is some
overlap between these, so special attention should be paid to the first
character of the regexp.
</para>

<screen>
# Here, ^ will expand to "the current mailbox" not "beginning of string":
folder-hook ^/home/user/Mail/bar "set sort=threads"

# If you want ^ to be interpreted as "beginning of string", one workaround
# is to enclose the regexp in parenthesis:
folder-hook (^/home/user/Mail/bar) "set sort=threads"

# This will expand to the default save folder for the alias "imap.example.com", which
# is probably not what you want:
folder-hook @imap.example.com "set sort=threads"

# A workaround is to use parenthesis or a backslash:
folder-hook (@imap.example.com) "set sort=threads"
folder-hook '\@imap.example.com' "set sort=threads"
</screen>

<para>
Keep in mind that mailbox shortcut expansion on the regexp parameter
takes place when the hook is initially parsed, not when the hook is
matching against a mailbox.  When Mutt starts up and is reading the
.muttrc, some mailbox shortcuts may not be usable.  For example, the
"current mailbox" shortcut, ^, will expand to an empty string because no
mailbox has been opened yet.  Mutt will issue an error for this case or
if the mailbox shortcut results in an empty regexp.
</para>

</sect2>

</sect1>

<sect1 id="query">
<title>External Address Queries</title>

<para>
Mutt supports connecting to external directory databases such as LDAP,
ph/qi, bbdb, or NIS through a wrapper script which connects to Mutt
using a simple interface.  Using the <link
linkend="query-command">$query_command</link> variable, you specify the
wrapper command to use.  For example:
</para>

<screen>
set query_command = "mutt_ldap_query.pl %s"
</screen>

<para>
The wrapper script should accept the query on the command-line.  It
should return a one line message, then each matching response on a
single line, each line containing a tab separated address then name then
some other optional information.  On error, or if there are no matching
addresses, return a non-zero exit code and a one line error message.
</para>

<para>
An example multiple response output:
</para>

<screen>
Searching database ... 20 entries ... 3 matching:
me@cs.hmc.edu           Michael Elkins  mutt dude
blong@fiction.net       Brandon Long    mutt and more
roessler@does-not-exist.org        Thomas Roessler mutt pgp
</screen>

<para>
There are two mechanisms for accessing the query function of Mutt.  One
is to do a query from the index menu using the
<literal>&lt;query&gt;</literal> function (default: Q).  This will
prompt for a query, then bring up the query menu which will list the
matching responses.  From the query menu, you can select addresses to
create aliases, or to mail.  You can tag multiple addresses to mail,
start a new query, or have a new query appended to the current
responses.
</para>

<para>
The other mechanism for accessing the query function is for address
completion, similar to the alias completion.  In any prompt for address
entry, you can use the <literal>&lt;complete-query&gt;</literal>
function (default: ^T) to run a query based on the current address you
have typed.  Like aliases, Mutt will look for what you have typed back
to the last space or comma.  If there is a single response for that
query, Mutt will expand the address in place.  If there are multiple
responses, Mutt will activate the query menu.  At the query menu, you
can select one or more addresses to be added to the prompt.
</para>

</sect1>

<sect1 id="mailbox-formats">
<title>Mailbox Formats</title>

<para>
Mutt supports reading and writing of four different local mailbox
formats: mbox, MMDF, MH and Maildir.  The mailbox type is auto detected,
so there is no need to use a flag for different mailbox types.  When
creating new mailboxes, Mutt uses the default specified with the <link
linkend="mbox-type">$mbox_type</link> variable. A short description of
the formats follows.
</para>

<para>
<emphasis>mbox</emphasis>.  This is a widely used mailbox format for
UNIX.  All messages are stored in a single file.  Each message has a
line of the form:
</para>

<screen>
From me@cs.hmc.edu Fri, 11 Apr 1997 11:44:56 PST
</screen>

<para>
to denote the start of a new message (this is often referred to as the
<quote>From_</quote> line). The mbox format requires mailbox locking, is
prone to mailbox corruption with concurrently writing clients or
misinterpreted From_ lines. Depending on the environment, new mail
detection can be unreliable. Mbox folders are fast to open and easy to
archive.
</para>

<para>
<emphasis>MMDF</emphasis>.  This is a variant of the
<emphasis>mbox</emphasis> format.  Each message is surrounded by lines
containing <quote>^A^A^A^A</quote> (four times control-A's). The same
problems as for mbox apply (also with finding the right message
separator as four control-A's may appear in message bodies).
</para>

<para>
<emphasis>MH</emphasis>. A radical departure from
<emphasis>mbox</emphasis> and <emphasis>MMDF</emphasis>, a mailbox
consists of a directory and each message is stored in a separate file.
The filename indicates the message number (however, this is may not
correspond to the message number Mutt displays). Deleted messages are
renamed with a comma (<quote>,</quote>) prepended to the filename. Mutt
detects this type of mailbox by looking for either
<literal>.mh_sequences</literal> or <literal>.xmhcache</literal> files
(needed to distinguish normal directories from MH mailboxes). MH is more
robust with concurrent clients writing the mailbox, but still may suffer
from lost flags; message corruption is less likely to occur than with
mbox/mmdf. It's usually slower to open compared to mbox/mmdf since many
small files have to be read (Mutt provides <xref
linkend="header-caching"/> to greatly speed this process up).  Depending
on the environment, MH is not very disk-space efficient.
</para>

<para>
<emphasis>Maildir</emphasis>.  The newest of the mailbox formats, used
by the Qmail MTA (a replacement for sendmail).  Similar to
<emphasis>MH</emphasis>, except that it adds three subdirectories of the
mailbox: <emphasis>tmp</emphasis>, <emphasis>new</emphasis> and
<emphasis>cur</emphasis>.  Filenames for the messages are chosen in such
a way they are unique, even when two programs are writing the mailbox
over NFS, which means that no file locking is needed and corruption is
very unlikely. Maildir maybe slower to open without caching in Mutt, it
too is not very disk-space efficient depending on the environment. Since
no additional files are used for metadata (which is embedded in the
message filenames) and Maildir is locking-free, it's easy to sync across
different machines using file-level synchronization tools.
</para>

</sect1>

<sect1 id="shortcuts">
<title>Mailbox Shortcuts</title>

<para>
There are a number of built in shortcuts which refer to specific
mailboxes.  These shortcuts can be used anywhere you are prompted for a
file or mailbox path or in path-related configuration variables. Note
that these only work at the beginning of a string.
</para>

<table id="tab-mailbox-shortcuts">
<title>Mailbox shortcuts</title>
<tgroup cols="2">
<thead>
<row><entry>Shortcut</entry><entry>Refers to...</entry></row>
</thead>
<tbody>
<row><entry><literal>!</literal></entry><entry>your <link linkend="spoolfile">$spoolfile</link> (incoming) mailbox</entry></row>
<row><entry><literal>&gt;</literal></entry><entry>your <link linkend="mbox">$mbox</link> file</entry></row>
<row><entry><literal>&lt;</literal></entry><entry>your <link linkend="record">$record</link> file</entry></row>
<row><entry><literal>^</literal></entry><entry>the current mailbox</entry></row>
<row><entry><literal>-</literal> or <literal>!!</literal></entry><entry>the file you've last visited</entry></row>
<row><entry><literal>~</literal></entry><entry>your home directory</entry></row>
<row><entry><literal>=</literal> or <literal>+</literal></entry><entry>your <link linkend="folder">$folder</link> directory</entry></row>
<row><entry><emphasis>@alias</emphasis></entry><entry>to the <link linkend="save-hook">default save folder</link> as determined by the address of the alias</entry></row>
</tbody>
</tgroup>
</table>

<para>
For example, to store a copy of outgoing messages in the folder they
were composed in, a <link
linkend="folder-hook"><command>folder-hook</command></link> can be used
to set <link linkend="record">$record</link>:
</para>

<screen>
folder-hook . 'set record=^'</screen>

</sect1>

<sect1 id="using-lists">
<title>Handling Mailing Lists</title>

<para>
Mutt has a few configuration options that make dealing with large
amounts of mail easier.  The first thing you must do is to let Mutt know
what addresses you consider to be mailing lists (technically this does
not have to be a mailing list, but that is what it is most often used
for), and what lists you are subscribed to.  This is accomplished
through the use of the <link linkend="lists"><command>lists</command>
and <command>subscribe</command></link> commands in your
<literal>.muttrc</literal>.
</para>

<para>
Now that Mutt knows what your mailing lists are, it can do several
things, the first of which is the ability to show the name of a list
through which you received a message (i.e., of a subscribed list) in the
<emphasis>index</emphasis> menu display.  This is useful to distinguish
between personal and list mail in the same mailbox.  In the <link
linkend="index-format">$index_format</link> variable, the expando
<quote>%L</quote> will print the string <quote>To &lt;list&gt;</quote>
when <quote>list</quote> appears in the <quote>To</quote> field, and
<quote>Cc &lt;list&gt;</quote> when it appears in the <quote>Cc</quote>
field (otherwise it prints the name of the author).
</para>

<para>
Often times the <quote>To</quote> and <quote>Cc</quote> fields in
mailing list messages tend to get quite large. Most people do not bother
to remove the author of the message they reply to from the list,
resulting in two or more copies being sent to that person.  The
<literal>&lt;list-reply&gt;</literal> function, which by default is
bound to <quote>L</quote> in the <emphasis>index</emphasis> menu and
<emphasis>pager</emphasis>, helps reduce the clutter by only replying to
the known mailing list addresses instead of all recipients (except as
specified by <literal>Mail-Followup-To</literal>, see below).
</para>

<para>
Mutt also supports the <literal>Mail-Followup-To</literal> header.  When
you send a message to a list of recipients which includes one or several
subscribed mailing lists, and if the <link
linkend="followup-to">$followup_to</link> option is set, Mutt will
generate a Mail-Followup-To header which contains all the recipients to
whom you send this message, but not your address. This indicates that
group-replies or list-replies (also known as <quote>followups</quote>)
to this message should only be sent to the original recipients of the
message, and not separately to you - you'll receive your copy through
one of the mailing lists you are subscribed to.
</para>

<para>
Conversely, when group-replying or list-replying to a message which has
a <literal>Mail-Followup-To</literal> header, Mutt will respect this
header if the <link
linkend="honor-followup-to">$honor_followup_to</link> configuration
variable is set.  Using <link linkend="list-reply">list-reply</link>
will in this case also make sure that the reply goes to the mailing
list, even if it's not specified in the list of recipients in the
<literal>Mail-Followup-To</literal>.
</para>

<note>
<para>
When header editing is enabled, you can create a
<literal>Mail-Followup-To</literal> header manually.  Mutt will only
auto-generate this header if it doesn't exist when you send the message.
</para>
</note>

<para>
The other method some mailing list admins use is to generate a
<quote>Reply-To</quote> field which points back to the mailing list
address rather than the author of the message.  This can create problems
when trying to reply directly to the author in private, since most mail
clients will automatically reply to the address given in the
<quote>Reply-To</quote> field.  Mutt uses the <link
linkend="reply-to">$reply_to</link> variable to help decide which
address to use.  If set to <emphasis>ask-yes</emphasis> or
<emphasis>ask-no</emphasis>, you will be prompted as to whether or not
you would like to use the address given in the <quote>Reply-To</quote>
field, or reply directly to the address given in the <quote>From</quote>
field.  When set to <emphasis>yes</emphasis>, the
<quote>Reply-To</quote> field will be used when present.
</para>

<para>
Lastly, Mutt has the ability to <link linkend="sort">sort</link> the
mailbox into <link linkend="threads">threads</link>.  A thread is a
group of messages which all relate to the same subject.  This is usually
organized into a tree-like structure where a message and all of its
replies are represented graphically.  If you've ever used a threaded
news client, this is the same concept.  It makes dealing with large
volume mailing lists easier because you can easily delete uninteresting
threads and quickly find topics of value.
</para>

</sect1>

<sect1 id="using-keywords">
<title>Keyword Management</title>

<para>
Mutt has supported textual labels (usually known as X-Labels after
the header that we use to store them) for many years.  Since we
initially added support for X-Lanels, however, the larger community
has evolved more common ways of using and managing such labels, often
known as <quote>keywords</quote> or <quote>tags</quote>.
</para>

<para>
If you are new to Mutt or to using keywords in Mutt, you only need
to know that the &lt;edit-label&gt; binding (<literal>y</literal> by
default) will edit keywords, and that you can search for keywords
using the <literal>~y</literal> pattern, and use the <literal>%y</literal>
expando to display it in your <literal>$index_format</literal>.  You also
can sort by keyword.  Keywords that you set will be stored to the
<literal>X-Label:</literal> header by default.
</para>

<para>
If you've been using X-Labels for a while, things have grown slightly.
Mutt still supports X-Labels much as it has since 2000, but the scope
of this support has expanded to support three additional header-based
techniques for storing keyword metadata on messages:
</para>

<variablelist>

<varlistentry>
<term>X-Keywords</term>
<listitem>
<para>
Informal design; space-delimited keywords
</para>
</listitem>
</varlistentry>

<varlistentry>
<term>X-Mozilla-Keys</term>
<listitem>
<para>
Informal design used by Mozilla-based agents; space-delimited keywords
</para>
</listitem>
</varlistentry>

<varlistentry>
<term>Keywords</term>
<listitem>
<para>
Standardized in RFC2822 (2001); comma-space-delimited keywords
</para>
</listitem>
</varlistentry>

<varlistentry>
<term>X-Label</term>
<listitem>
<para>
Mutt-specific design; freeform text (but see <link linkend="xlabel-delimiter">$xlabel_delimiter</link>)
</para>
</listitem>
</varlistentry>

</variablelist>

<para>
With X-Label, mutt's only notion of a message keyword was the literal
string value of the X-Label header.  Under the new, integrated support,
each message may have a list of distinct message keywords.  When reading
keywords from one of the headers in the list above, the header value is
split on the indicated delimiter (space or comma-space) for X-Keywords:,
X-Mozilla-Keys:, and Keywords:.  By default, X-Label: is parsed as a
single keyword.  By setting $xlabel_delimiter, you can force splitting
of X-Label: as well.
</para>

<para>
Two boolean variables control how keywords are saved when writing
messages to a mailbox.  The default settings preserve backward
compatibility within mutt completely, but by changing these
values you can transition to more standard keyword storage. <link
linkend="keywords-legacy">$keywords_legacy</link>, if set, will tell
mutt to use only "legacy" headers -- i.e., <literal>X-Keywords:</literal>,
<literal>X-Mozilla-Keys</literal>, <literal>Keywords</literal>, or
<literal>X-Label:</literal>.  Keywords will be saved to whichever
header was in use by the message the keyword was read from.  If
<link linkend="keywords-standard">$keywords_standard</link> is
set, keywords will be saved without exception to the standard
<literal>Keywords:</literal> header.  (If both are set, both will be used;
if both are unset, legacy headers are used.)  Additionally, <link
linkend="xlabel-delimiter">$xlabel_delimiter</link> is used to format
the X-Label: header on saves.
</para>

<para>
To migrate completely to the new standard,
unset <literal>$keywords_legacy</literal> and set
<literal>$keywords_standard</literal>, and set
<literal>$xlabel_delimiter</literal> either to what you currently use to
delimit keywords in X-Labels, or to <quote>,&nbsp;</quote> (comma
space).
</para>

<para>
Note that it is common practice to insert <literal>X-Label:</literal> or
other keyword headers from proxmail or other mail filters.  This is
a useful trick for categorizing messages en masse as they are delivered
to your inbox, and it is fully compatible with the new keywords code.
</para>

</sect1>

<sect1 id="new-mail">
<title>New Mail Detection</title>

<para>
Mutt supports setups with multiple folders, allowing all of them to be
monitored for new mail (see <xref linkend="mailboxes"/> for details).
</para>

<sect2 id="new-mail-formats">
<title>How New Mail Detection Works</title>

<para>
For Mbox and Mmdf folders, new mail is detected by comparing access
and/or modification times of files: Mutt assumes a folder has new mail
if it wasn't accessed after it was last modified. Utilities like
<literal>biff</literal> or <literal>frm</literal> or any other program
which accesses the mailbox might cause Mutt to never detect new mail for
that mailbox if they do not properly reset the access time. Other
possible causes of Mutt not detecting new mail in these folders are
backup tools (updating access times) or filesystems mounted without
access time update support (for Linux systems, see the
<literal>relatime</literal> option).
</para>

<note>
<para>
Contrary to older Mutt releases, it now maintains the new mail status of
a folder by properly resetting the access time if the folder contains at
least one message which is neither read, nor deleted, nor marked as old.
</para>
</note>

<para>
In cases where new mail detection for Mbox or Mmdf folders appears to be
unreliable, the <link linkend="check-mbox-size">$check_mbox_size</link>
option can be used to make Mutt track and consult file sizes for new
mail detection instead which won't work for size-neutral changes.
</para>

<para>
New mail for Maildir is assumed if there is one message in the
<literal>new/</literal> subdirectory which is not marked deleted (see
<link linkend="maildir-trash">$maildir_trash</link>). For MH folders, a
mailbox is considered having new mail if there's at least one message in
the <quote>unseen</quote> sequence as specified by <link
linkend="mh-seq-unseen">$mh_seq_unseen</link>.
</para>

<para>
Mutt does not poll POP3 folders for new mail, it only periodically
checks the currently opened folder (if it's a POP3 folder).
</para>

<para>
For IMAP, by default Mutt uses recent message counts provided by the
server to detect new mail. If the <link
linkend="imap-idle">$imap_idle</link> option is set, it'll use the IMAP
IDLE extension if advertised by the server.
</para>

</sect2>

<sect2 id="new-mail-polling">
<title>Polling For New Mail</title>

<para>
When in the index menu and being idle (also see <link
linkend="timeout">$timeout</link>), Mutt periodically checks for new
mail in all folders which have been configured via the
<command>mailboxes</command> command. The interval depends on the folder
type: for local/IMAP folders it consults <link
linkend="mail-check">$mail_check</link> and <link
linkend="pop-checkinterval">$pop_checkinterval</link> for POP folders.
</para>

<para>
Outside the index menu the directory browser supports checking for new
mail using the <literal>&lt;check-new&gt;</literal> function which is
unbound by default. Pressing TAB will bring up a menu showing the files
specified by the <command>mailboxes</command> command, and indicate
which contain new messages. Mutt will automatically enter this mode when
invoked from the command line with the <literal>-y</literal> option.
</para>

<para>
For the pager, index and directory browser menus, Mutt contains the
<literal>&lt;buffy-list&gt;</literal> function (bound to
<quote>.</quote> by default) which will print a list of folders with new
mail in the command line at the bottom of the screen.
</para>

<para>
For the index, by default Mutt displays the number of mailboxes with new
mail in the status bar, please refer to the <link
linkend="status-format">$status_format</link> variable for details.
</para>

<para>
When changing folders, Mutt fills the prompt with the first folder from
the mailboxes list containing new mail (if any), pressing
<literal>&lt;Space&gt;</literal> will cycle through folders with new
mail.  The (by default unbound) function
<literal>&lt;next-unread-mailbox&gt;</literal> in the index can be used
to immediately open the next folder with unread mail (if any).
</para>

</sect2>

</sect1>

<sect1 id="editing-threads">
<title>Editing Threads</title>

<para>
Mutt has the ability to dynamically restructure threads that are broken
either by misconfigured software or bad behavior from some
correspondents. This allows to clean your mailboxes from these
annoyances which make it hard to follow a discussion.
</para>

<sect2 id="link-threads">
<title>Linking Threads</title>

<para>
Some mailers tend to <quote>forget</quote> to correctly set the
<quote>In-Reply-To:</quote> and <quote>References:</quote> headers when
replying to a message. This results in broken discussions because Mutt
has not enough information to guess the correct threading.  You can fix
this by tagging the reply, then moving to the parent message and using
the <literal>&lt;link-threads&gt;</literal> function (bound to &amp; by
default). The reply will then be connected to this parent message.
</para>

<para>
You can also connect multiple children at once, tagging them and using
the <literal>&lt;tag-prefix&gt;</literal> command (<quote>;</quote>) or
the <link linkend="auto-tag">$auto_tag</link> option.
</para>

</sect2>

<sect2 id="break-threads">
<title>Breaking Threads</title>

<para>
On mailing lists, some people are in the bad habit of starting a new
discussion by hitting <quote>reply</quote> to any message from the list
and changing the subject to a totally unrelated one.  You can fix such
threads by using the <literal>&lt;break-thread&gt;</literal> function
(bound by default to #), which will turn the subthread starting from the
current message into a whole different thread.
</para>

</sect2>

</sect1>

<sect1 id="dsn">
<title>Delivery Status Notification (DSN) Support</title>

<para>
RFC1894 defines a set of MIME content types for relaying information
about the status of electronic mail messages.  These can be thought of
as <quote>return receipts.</quote>
</para>

<para>
To support DSN, there are two variables. <link
linkend="dsn-notify">$dsn_notify</link> is used to request receipts for
different results (such as failed message, message delivered, etc.).
<link linkend="dsn-return">$dsn_return</link> requests how much of your
message should be returned with the receipt (headers or full message).
</para>

<para>
When using <link linkend="sendmail">$sendmail</link> for mail delivery,
you need to use either Berkeley sendmail 8.8.x (or greater) a MTA
supporting DSN command line options compatible to Sendmail: The -N and
-R options can be used by the mail client to make requests as to what
type of status messages should be returned. Please consider your MTA
documentation whether DSN is supported.
</para>

<para>
For SMTP delivery using <link linkend="smtp-url">$smtp_url</link>, it
depends on the capabilities announced by the server whether Mutt will
attempt to request DSN or not.
</para>

</sect1>

<sect1 id="urlview">
<title>Start a WWW Browser on URLs</title>

<para>
If a message contains URLs, it is efficient to get a menu with all the
URLs and start a WWW browser on one of them.  This functionality is
provided by the external urlview program which can be retrieved at
<ulink
url="ftp://ftp.mutt.org/mutt/contrib/">ftp://ftp.mutt.org/mutt/contrib/</ulink>
and the configuration commands:
</para>

<screen>
macro index \cb |urlview\n
macro pager \cb |urlview\n
</screen>

</sect1>

<sect1 id="misc-topics">
<title>Miscellany</title>

<para>
This section documents various features that fit nowhere else.
</para>

<variablelist>
<varlistentry>
<term>
Address normalization
</term>
<listitem>
<para>
Mutt normalizes all e-mail addresses to the simplest form possible. If
an address contains a realname, the form <emphasis>Joe User
&lt;joe@example.com&gt;</emphasis> is used and the pure e-mail address
without angle brackets otherwise, i.e. just
<emphasis>joe@example.com</emphasis>.
</para>
<para>
This normalization affects all headers Mutt generates including aliases.
</para>
</listitem>
</varlistentry>
<varlistentry>
<term>
Initial folder selection
</term>
<listitem>
<para>
The folder Mutt opens at startup is determined as follows: the folder
specified in the <literal>$MAIL</literal> environment variable if
present. Otherwise, the value of <literal>$MAILDIR</literal> is taken
into account. If that isn't present either, Mutt takes the user's
mailbox in the mailspool as determined at compile-time (which may also
reside in the home directory). The <link
linkend="spoolfile">$spoolfile</link> setting overrides this
selection. Highest priority has the mailbox given with the
<literal>-f</literal> command line option.
</para>
</listitem>
</varlistentry>
</variablelist>

</sect1>

</chapter>

<chapter id="mimesupport">
<title>Mutt's MIME Support</title>

<para>
Quite a bit of effort has been made to make Mutt the premier text-mode
MIME MUA.  Every effort has been made to provide the functionality that
the discerning MIME user requires, and the conformance to the standards
wherever possible.  When configuring Mutt for MIME, there are two extra
types of configuration files which Mutt uses.  One is the
<literal>mime.types</literal> file, which contains the mapping of file
extensions to IANA MIME types.  The other is the
<literal>mailcap</literal> file, which specifies the external commands
to use for handling specific MIME types.
</para>

<sect1 id="using-mime">
<title>Using MIME in Mutt</title>

<sect2 id="mime-overview">
<title>MIME Overview</title>

<para>
MIME is short for <quote>Multipurpose Internet Mail Extension</quote>
and describes mechanisms to internationalize and structure mail
messages. Before the introduction of MIME, messages had a single text
part and were limited to us-ascii header and content. With MIME,
messages can have attachments (and even attachments which itself have
attachments and thus form a tree structure), nearly arbitrary characters
can be used for sender names, recipients and subjects.
</para>

<para>
Besides the handling of non-ascii characters in message headers, to Mutt
the most important aspect of MIME are so-called MIME types. These are
constructed using a <emphasis>major</emphasis> and
<emphasis>minor</emphasis> type separated by a forward slash.  These
specify details about the content that follows. Based upon these, Mutt
decides how to handle this part. The most popular major type is
<quote><literal>text</literal></quote> with minor types for plain text,
HTML and various other formats. Major types also exist for images,
audio, video and of course general application data (e.g. to separate
cryptographically signed data with a signature, send office documents,
and in general arbitrary binary data). There's also the
<literal>multipart</literal> major type which represents the root of a
subtree of MIME parts. A list of supported MIME types can be found in
<xref linkend="supported-mime-types"/>.
</para>

<para>
MIME also defines a set of encoding schemes for transporting MIME
content over the network: <literal>7bit</literal>,
<literal>8bit</literal>, <literal>quoted-printable</literal>,
<literal>base64</literal> and <literal>binary</literal>. There're some
rules when to choose what for encoding headers and/or body (if needed),
and Mutt will in general make a good choice.
</para>

<para>
Mutt does most of MIME encoding/decoding behind the scenes to form
messages conforming to MIME on the sending side. On reception, it can be
flexibly configured as to how what MIME structure is displayed (and if
it's displayed): these decisions are based on the content's MIME type.
There are three areas/menus in dealing with MIME: the pager (while
viewing a message), the attachment menu and the compose menu.
</para>

</sect2>

<sect2 id="mime-pager">
<title>Viewing MIME Messages in the Pager</title>

<para>
When you select a message from the index and view it in the pager, Mutt
decodes as much of a message as possible to a text representation.  Mutt
internally supports a number of MIME types, including the
<literal>text</literal> major type (with all minor types), the
<literal>message/rfc822</literal> (mail messages) type and some
<literal>multipart</literal> types. In addition, it recognizes a variety
of PGP MIME types, including PGP/MIME and
<literal>application/pgp</literal>.
</para>

<para>
Mutt will denote attachments with a couple lines describing them.
These lines are of the form:
</para>

<screen>
[-- Attachment #1: Description --]
[-- Type: text/plain, Encoding: 7bit, Size: 10000 --]
</screen>

<para>
Where the <emphasis>Description</emphasis> is the description or
filename given for the attachment, and the <emphasis>Encoding</emphasis>
is one of the already mentioned content encodings.
</para>

<para>
If Mutt cannot deal with a MIME type, it will display a message like:
</para>

<screen>
[-- image/gif is unsupported (use 'v' to view this part) --]
</screen>

</sect2>

<sect2 id="attach-menu">
<title>The Attachment Menu</title>

<para>
The default binding for <literal>&lt;view-attachments&gt;</literal> is
<quote>v</quote>, which displays the attachment menu for a message.  The
attachment menu displays a list of the attachments in a message.  From
the attachment menu, you can save, print, pipe, delete, and view
attachments.  You can apply these operations to a group of attachments
at once, by tagging the attachments and by using the
<literal>&lt;tag-prefix&gt;</literal> operator.  You can also reply to
the current message from this menu, and only the current attachment (or
the attachments tagged) will be quoted in your reply.  You can view
attachments as text, or view them using the mailcap viewer definition
(the mailcap mechanism is explained later in detail).
</para>

<para>
Finally, you can apply the usual message-related functions (like <link
linkend="resend-message"><literal>&lt;resend-message&gt;</literal></link>,
and the <literal>&lt;reply&gt;</literal> and
<literal>&lt;forward&gt;</literal> functions) to attachments of type
<literal>message/rfc822</literal>.
</para>

<para>
See table <xref linkend="tab-attachment-bindings"/> for all available
functions.
</para>

</sect2>

<sect2 id="compose-menu">
<title>The Compose Menu</title>

<para>
The compose menu is the menu you see before you send a message.  It
allows you to edit the recipient list, the subject, and other aspects of
your message.  It also contains a list of the attachments of your
message, including the main body.  From this menu, you can print, copy,
filter, pipe, edit, compose, review, and rename an attachment or a list
of tagged attachments.  You can also modifying the attachment
information, notably the type, encoding and description.
</para>

<para>
Attachments appear as follows by default:
</para>

<screen>
- 1 [text/plain, 7bit, 1K]           /tmp/mutt-euler-8082-0 &lt;no description&gt;
  2 [applica/x-gunzip, base64, 422K] ~/src/mutt-0.85.tar.gz &lt;no description&gt;
</screen>

<para>
The <quote>-</quote> denotes that Mutt will delete the file after
sending (or postponing, or canceling) the message.  It can be toggled
with the <literal>&lt;toggle-unlink&gt;</literal> command (default: u).
The next field is the MIME content-type, and can be changed with the
<literal>&lt;edit-type&gt;</literal> command (default: ^T).  The next
field is the encoding for the attachment, which allows a binary message
to be encoded for transmission on 7bit links.  It can be changed with
the <literal>&lt;edit-encoding&gt;</literal> command (default: ^E).  The
next field is the size of the attachment, rounded to kilobytes or
megabytes.  The next field is the filename, which can be changed with
the <literal>&lt;rename-file&gt;</literal> command (default: R).  The
final field is the description of the attachment, and can be changed
with the <literal>&lt;edit-description&gt;</literal> command (default:
d). See <link linkend="attach-format">$attach_format</link> for a full
list of available expandos to format this display to your needs.
</para>

</sect2>

</sect1>

<sect1 id="mime-types">
<title>MIME Type Configuration with <literal>mime.types</literal></title>

<para>
To get most out of MIME, it's important that a MIME part's content type
matches the content as closely as possible so that the recipient's
client can automatically select the right viewer for the
content. However, there's no reliable for Mutt to know how to detect
every possible file type. Instead, it uses a simple plain text mapping
file that specifies what file extension corresponds to what MIME
type. This file is called <literal>mime.types</literal>.
</para>

<para>
When you add an attachment to your mail message, Mutt searches your
personal <literal>mime.types</literal> file at
<literal>$HOME/.mime.types</literal>, and then the system
<literal>mime.types</literal> file at
<literal>/usr/local/share/mutt/mime.types</literal> or
<literal>/etc/mime.types</literal>
</para>

<para>
Each line starts with the full MIME type, followed by a space and
space-separated list of file extensions. For example you could use:
</para>

<example id="ex-mime-types">
<title><literal>mime.types</literal></title>
<screen>
application/postscript          ps eps
application/pgp                 pgp
audio/x-aiff                    aif aifc aiff
</screen>
</example>

<para>
A sample <literal>mime.types</literal> file comes with the Mutt
distribution, and should contain most of the MIME types you are likely
to use.
</para>

<para>
If Mutt can not determine the MIME type by the extension of the file you
attach, it will look at the file.  If the file is free of binary
information, Mutt will assume that the file is plain text, and mark it
as <literal>text/plain</literal>.  If the file contains binary
information, then Mutt will mark it as
<literal>application/octet-stream</literal>.  You can change the MIME
type that Mutt assigns to an attachment by using the
<literal>&lt;edit-type&gt;</literal> command from the compose menu
(default: ^T), see <xref linkend="supported-mime-types"/> for supported
major types. Mutt recognizes all of these if the appropriate entry is
found in the <literal>mime.types</literal> file. Non-recognized mime
types should only be used if the recipient of the message is likely to
be expecting such attachments.
</para>

<table id="supported-mime-types">
<title>Supported MIME types</title>
<tgroup cols="3">
<thead>
<row><entry>MIME major type</entry><entry>Standard</entry><entry>Description</entry></row>
</thead>
<tbody>
<row><entry><literal>application</literal></entry><entry>yes</entry><entry>General application data</entry></row>
<row><entry><literal>audio</literal></entry><entry>yes</entry><entry>Audio data</entry></row>
<row><entry><literal>image</literal></entry><entry>yes</entry><entry>Image data</entry></row>
<row><entry><literal>message</literal></entry><entry>yes</entry><entry>Mail messages, message status information</entry></row>
<row><entry><literal>model</literal></entry><entry>yes</entry><entry>VRML and other modeling data</entry></row>
<row><entry><literal>multipart</literal></entry><entry>yes</entry><entry>Container for other MIME parts</entry></row>
<row><entry><literal>text</literal></entry><entry>yes</entry><entry>Text data</entry></row>
<row><entry><literal>video</literal></entry><entry>yes</entry><entry>Video data</entry></row>
<row><entry><literal>chemical</literal></entry><entry>no</entry><entry>Mostly molecular data</entry></row>
</tbody>
</tgroup>
</table>

<para>
MIME types are not arbitrary, they need to be assigned by <ulink
url="http://www.iana.org/assignments/media-types/">IANA</ulink>.
</para>

</sect1>

<sect1 id="mailcap">
<title>MIME Viewer Configuration with Mailcap</title>

<para>
Mutt supports RFC 1524 MIME Configuration, in particular the Unix
specific format specified in Appendix A of RFC 1524.  This file format
is commonly referred to as the <quote>mailcap</quote> format.  Many MIME
compliant programs utilize the mailcap format, allowing you to specify
handling for all MIME types in one place for all programs.  Programs
known to use this format include Firefox, lynx and metamail.
</para>

<para>
In order to handle various MIME types that Mutt doesn't have built-in
support for, it parses a series of external configuration files to find
an external handler. The default search string for these files is a
colon delimited list containing the following files:
</para>

<orderedlist>
<listitem><para><literal>$HOME/.mailcap</literal></para></listitem>
<listitem><para><literal>$PKGDATADIR/mailcap</literal></para></listitem>
<listitem><para><literal>$SYSCONFDIR/mailcap</literal></para></listitem>
<listitem><para><literal>/etc/mailcap</literal></para></listitem>
<listitem><para><literal>/usr/etc/mailcap</literal></para></listitem>
<listitem><para><literal>/usr/local/etc/mailcap</literal></para></listitem>
</orderedlist>

<para>
where <literal>$HOME</literal> is your home directory. The
<literal>$PKGDATADIR</literal> and the <literal>$SYSCONFDIR</literal>
directories depend on where Mutt is installed: the former is the default
for shared data, the latter for system configuration files.
</para>

<para>
The default search path can be obtained by running the following
command:
</para>

<screen>
mutt -nF /dev/null -Q mailcap_path
</screen>

<para>
In particular, the metamail distribution will install a mailcap file,
usually as <literal>/usr/local/etc/mailcap</literal>, which contains
some baseline entries.
</para>

<sect2 id="mailcap-basics">
<title>The Basics of the Mailcap File</title>

<para>
A mailcap file consists of a series of lines which are comments, blank,
or definitions.
</para>

<para>
A comment line consists of a # character followed by anything you want.
</para>

<para>
A blank line is blank.
</para>

<para>
A definition line consists of a content type, a view command, and any
number of optional fields.  Each field of a definition line is divided
by a semicolon <quote>;</quote> character.
</para>

<para>
The content type is specified in the MIME standard
<quote>type/subtype</quote> notation.  For example,
<literal>text/plain</literal>, <literal>text/html</literal>,
<literal>image/gif</literal>, etc.  In addition, the mailcap format
includes two formats for wildcards, one using the special
<quote>*</quote> subtype, the other is the implicit wild, where you only
include the major type.  For example, <literal>image/*</literal>, or
<literal>video</literal> will match all image types and video types,
respectively.
</para>

<para>
The view command is a Unix command for viewing the type specified. There
are two different types of commands supported. The default is to send
the body of the MIME message to the command on stdin. You can change
this behavior by using <literal>%s</literal> as a parameter to your view
command.  This will cause Mutt to save the body of the MIME message to a
temporary file, and then call the view command with the
<literal>%s</literal> replaced by the name of the temporary file. In
both cases, Mutt will turn over the terminal to the view program until
the program quits, at which time Mutt will remove the temporary file if
it exists. This means that mailcap does <emphasis>not</emphasis> work
out of the box with programs which detach themselves from the terminal
right after starting, like <literal>open</literal> on Mac OS X. In order
to nevertheless use these programs with mailcap, you probably need
custom shell scripts.
</para>

<para>
So, in the simplest form, you can send a <literal>text/plain</literal>
message to the external pager more on standard input:
</para>

<screen>
text/plain; more
</screen>

<para>
Or, you could send the message as a file:
</para>

<screen>
text/plain; more %s
</screen>

<para>
Perhaps you would like to use lynx to interactively view a
<literal>text/html</literal> message:
</para>

<screen>
text/html; lynx %s
</screen>

<para>
In this case, lynx does not support viewing a file from standard input,
so you must use the <literal>%s</literal> syntax.
</para>

<note>
<para>
<emphasis>Some older versions of lynx contain a bug where they will
check the mailcap file for a viewer for <literal>text/html</literal>.
They will find the line which calls lynx, and run it.  This causes lynx
to continuously spawn itself to view the object.</emphasis>
</para>
</note>

<para>
On the other hand, maybe you don't want to use lynx interactively, you
just want to have it convert the <literal>text/html</literal> to
<literal>text/plain</literal>, then you can use:
</para>

<screen>
text/html; lynx -dump %s | more
</screen>

<para>
Perhaps you wish to use lynx to view <literal>text/html</literal> files,
and a pager on all other text formats, then you would use the following:
</para>

<screen>
text/html; lynx %s
text/*; more
</screen>

</sect2>

<sect2 id="secure-mailcap">
<title>Secure Use of Mailcap</title>

<para>
The interpretation of shell meta-characters embedded in MIME parameters
can lead to security problems in general.  Mutt tries to quote
parameters in expansion of <literal>%s</literal> syntaxes properly, and
avoids risky characters by substituting them, see the <link
linkend="mailcap-sanitize">$mailcap_sanitize</link> variable.
</para>

<para>
Although Mutt's procedures to invoke programs with mailcap seem to be
safe, there are other applications parsing mailcap, maybe taking less
care of it.  Therefore you should pay attention to the following rules:
</para>

<para>
<emphasis>Keep the %-expandos away from shell quoting.</emphasis> Don't
quote them with single or double quotes.  Mutt does this for you, the
right way, as should any other program which interprets mailcap.  Don't
put them into backtick expansions.  Be highly careful with evil
statements, and avoid them if possible at all.  Trying to fix broken
behavior with quotes introduces new leaks &mdash; there is no
alternative to correct quoting in the first place.
</para>

<para>
If you have to use the %-expandos' values in context where you need
quoting or backtick expansions, put that value into a shell variable and
reference the shell variable where necessary, as in the following
example (using <literal>$charset</literal> inside the backtick expansion
is safe, since it is not itself subject to any further expansion):
</para>

<screen>
text/test-mailcap-bug; cat %s; copiousoutput; test=charset=%{charset} \
        &amp;&amp; test "`echo $charset | tr '[A-Z]' '[a-z]'`" != iso-8859-1
</screen>

</sect2>

<sect2 id="advanced-mailcap">
<title>Advanced Mailcap Usage</title>

<sect3 id="optional-mailcap-fields">
<title>Optional Fields</title>

<para>
In addition to the required content-type and view command fields, you
can add semi-colon <quote>;</quote> separated fields to set flags and
other options.  Mutt recognizes the following optional fields:
</para>

<variablelist>

<varlistentry>
<term>copiousoutput</term>
<listitem>
<para>
This flag tells Mutt that the command passes possibly large amounts of
text on standard output.  This causes Mutt to invoke a pager (either
the internal pager or the external pager defined by the pager variable)
on the output of the view command.  Without this flag, Mutt assumes that
the command is interactive.  One could use this to replace the pipe to
<literal>more</literal> in the <literal>lynx -dump</literal> example in
the Basic section:
</para>

<screen>
text/html; lynx -dump %s ; copiousoutput
</screen>

<para>
This will cause lynx to format the <literal>text/html</literal> output
as <literal>text/plain</literal> and Mutt will use your standard pager
to display the results.
</para>

<para>
Mutt will set the <literal>COLUMNS</literal> environment variable to
the width of the pager.  Some programs make use of this environment
variable automatically.  Others provide a command line argument that
can use this to set the output width:
</para>

<screen>
text/html; lynx -dump -width ${COLUMNS:-80} %s; copiousoutput
</screen>

<para>
Note that when using the built-in pager, <emphasis>only</emphasis>
entries with this flag will be considered a handler for a MIME type
&mdash; all other entries will be ignored.
</para>
</listitem>
</varlistentry>
<varlistentry>
<term>needsterminal</term>
<listitem>
<para>
Mutt uses this flag when viewing attachments with <link
linkend="auto-view"><command>auto_view</command></link>, in order to
decide whether it should honor the setting of the <link
linkend="wait-key">$wait_key</link> variable or not.  When an attachment
is viewed using an interactive program, and the corresponding mailcap
entry has a <emphasis>needsterminal</emphasis> flag, Mutt will use <link
linkend="wait-key">$wait_key</link> and the exit status of the program
to decide if it will ask you to press a key after the external program
has exited.  In all other situations it will not prompt you for a key.
</para>
</listitem>
</varlistentry>
<varlistentry>
<term>compose=&lt;command&gt;</term>
<listitem>
<para>
This flag specifies the command to use to create a new attachment of a
specific MIME type.  Mutt supports this from the compose menu.
</para>
</listitem>
</varlistentry>
<varlistentry>
<term>composetyped=&lt;command&gt;</term>
<listitem>
<para>
This flag specifies the command to use to create a new attachment of a
specific MIME type.  This command differs from the compose command in
that Mutt will expect standard MIME headers on the data.  This can be
used to specify parameters, filename, description, etc. for a new
attachment.  Mutt supports this from the compose menu.
</para>
</listitem>
</varlistentry>
<varlistentry>
<term>print=&lt;command&gt;</term>
<listitem>
<para>
This flag specifies the command to use to print a specific MIME type.
Mutt supports this from the attachment and compose menus.
</para>
</listitem>
</varlistentry>
<varlistentry>
<term>edit=&lt;command&gt;</term>
<listitem>
<para>
This flag specifies the command to use to edit a specific MIME type.
Mutt supports this from the compose menu, and also uses it to compose
new attachments.  Mutt will default to the defined <link
linkend="editor">$editor</link> for text attachments.
</para>
</listitem>
</varlistentry>
<varlistentry>
<term>nametemplate=&lt;template&gt;</term>
<listitem>
<para>
This field specifies the format for the file denoted by
<literal>%s</literal> in the command fields.  Certain programs will
require a certain file extension, for instance, to correctly view a
file.  For instance, lynx will only interpret a file as
<literal>text/html</literal> if the file ends in
<literal>.html</literal>.  So, you would specify lynx as a
<literal>text/html</literal> viewer with a line in the mailcap file
like:
</para>

<screen>
text/html; lynx %s; nametemplate=%s.html
</screen>

</listitem>
</varlistentry>
<varlistentry>
<term>test=&lt;command&gt;</term>
<listitem>
<para>
This field specifies a command to run to test whether this mailcap entry
should be used.  The command is defined with the command expansion rules
defined in the next section.  If the command returns 0, then the test
passed, and Mutt uses this entry.  If the command returns non-zero, then
the test failed, and Mutt continues searching for the right entry.  Note
that the content-type must match before Mutt performs the test.  For
example:
</para>

<screen>
text/html; firefox -remote 'openURL(%s)' ; test=RunningX
text/html; lynx %s
</screen>

<para>
In this example, Mutt will run the program <literal>RunningX</literal>
which will return 0 if the X Window manager is running, and non-zero if
it isn't.  If <literal>RunningX</literal> returns 0, then Mutt will run
firefox to display the <literal>text/html</literal> object.  If RunningX
doesn't return 0, then Mutt will go on to the next entry and use lynx to
display the <literal>text/html</literal> object.
</para>
</listitem>
</varlistentry>
</variablelist>

</sect3>

<sect3 id="mailcap-search-order">
<title>Search Order</title>

<para>
When searching for an entry in the mailcap file, Mutt will search for
the most useful entry for its purpose.  For instance, if you are
attempting to print an <literal>image/gif</literal>, and you have the
following entries in your mailcap file, Mutt will search for an entry
with the print command:
</para>

<screen>
image/*;        xv %s
image/gif;      ; print= anytopnm %s | pnmtops | lpr; \
                nametemplate=%s.gif
</screen>

<para>
Mutt will skip the <literal>image/*</literal> entry and use the
<literal>image/gif</literal> entry with the print command.
</para>

<para>
In addition, you can use this with <link
linkend="auto-view"><command>auto_view</command></link> to denote two
commands for viewing an attachment, one to be viewed automatically, the
other to be viewed interactively from the attachment menu using the
<literal>&lt;view-mailcap&gt;</literal> function (bound to
<quote>m</quote> by default). In addition, you can then use the test
feature to determine which viewer to use interactively depending on your
environment.
</para>

<screen>
text/html;      firefox -remote 'openURL(%s)' ; test=RunningX
text/html;      lynx %s; nametemplate=%s.html
text/html;      lynx -dump %s; nametemplate=%s.html; copiousoutput
</screen>

<para>
For <link linkend="auto-view"><command>auto_view</command></link>, Mutt
will choose the third entry because of the
<literal>copiousoutput</literal> tag.  For interactive viewing, Mutt
will run the program <literal>RunningX</literal> to determine if it
should use the first entry.  If the program returns non-zero, Mutt will
use the second entry for interactive viewing. The last entry is for
inline display in the pager and the
<literal>&lt;view-attach&gt;</literal> function in the attachment menu.
</para>

<para>
Entries with the <literal>copiousoutput</literal> tag should always be
specified as the last one per type. For non-interactive use, the last
entry will then actually be the first matching one with the tag set.
For non-interactive use, only <literal>copiousoutput</literal>-tagged
entries are considered. For interactive use, Mutt ignores this tag and
treats all entries equally. Therefore, if not specified last, all
following entries without this tag would never be considered for
<literal>&lt;view-attach&gt;</literal> because the
<literal>copiousoutput</literal> before them matched already.
</para>

</sect3>

<sect3 id="mailcap-command-expansion">
<title>Command Expansion</title>

<para>
The various commands defined in the mailcap files are passed to the
<literal>/bin/sh</literal> shell using the <literal>system(3)</literal>
function.  Before the command is passed to <literal>/bin/sh
-c</literal>, it is parsed to expand various special parameters with
information from Mutt.  The keywords Mutt expands are:
</para>

<variablelist>

<varlistentry>
<term>%s</term>
<listitem>
<para>
As seen in the basic mailcap section, this variable is expanded to a
filename specified by the calling program.  This file contains the body
of the message to view/print/edit or where the composing program should
place the results of composition.  In addition, the use of this keyword
causes Mutt to not pass the body of the message to the view/print/edit
program on stdin.
</para>
</listitem>
</varlistentry>
<varlistentry>
<term>%t</term>
<listitem>
<para>
Mutt will expand <literal>%t</literal> to the text representation of the
content type of the message in the same form as the first parameter of
the mailcap definition line, i.e. <literal>text/html</literal> or
<literal>image/gif</literal>.
</para>
</listitem>
</varlistentry>
<varlistentry>
<term>%{&lt;parameter&gt;}</term>
<listitem>
<para>
Mutt will expand this to the value of the specified parameter from the
Content-Type: line of the mail message.  For instance, if your mail
message contains:
</para>

<screen>
Content-Type: text/plain; charset=iso-8859-1
</screen>

<para>
then Mutt will expand <literal>%{charset}</literal> to
<quote>iso-8859-1</quote>.  The default metamail mailcap file uses this
feature to test the charset to spawn an xterm using the right charset to
view the message.
</para>
</listitem>
</varlistentry>
<varlistentry>
<term>\%</term>
<listitem>
<para>
This will be replaced by a literal <literal>%</literal>.
</para>
</listitem>
</varlistentry>
</variablelist>

<para>
Mutt does not currently support the <literal>%F</literal> and
<literal>%n</literal> keywords specified in RFC 1524.  The main purpose
of these parameters is for multipart messages, which is handled
internally by Mutt.
</para>

</sect3>

</sect2>

<sect2 id="mailcap-example">
<title>Example Mailcap Files</title>

<para>
This mailcap file is fairly simple and standard:
</para>

<screen>
<emphasis role="comment"># I'm always running X :)</emphasis>
video/*;        xanim %s &gt; /dev/null
image/*;        xv %s &gt; /dev/null

<emphasis role="comment"># I'm always running firefox (if my computer had more memory, maybe)</emphasis>
text/html;      firefox -remote 'openURL(%s)'
</screen>

<para>
This mailcap file shows quite a number of examples:
</para>

<screen>
<emphasis role="comment"># Use xanim to view all videos   Xanim produces a header on startup,
# send that to /dev/null so I don't see it</emphasis>
video/*;        xanim %s &gt; /dev/null

<emphasis role="comment"># Send html to a running firefox by remote</emphasis>
text/html;      firefox -remote 'openURL(%s)'; test=RunningFirefox

<emphasis role="comment"># If I'm not running firefox but I am running X, start firefox on the
# object</emphasis>
text/html;      firefox %s; test=RunningX

<emphasis role="comment"># Else use lynx to view it as text</emphasis>
text/html;      lynx %s

<emphasis role="comment"># This version would convert the text/html to text/plain</emphasis>
text/html;      lynx -dump %s; copiousoutput

<emphasis role="comment"># I use enscript to print text in two columns to a page</emphasis>
text/*;         more %s; print=enscript -2Gr %s

<emphasis role="comment"># Firefox adds a flag to tell itself to view jpegs internally</emphasis>
image/jpeg;xv %s; x-mozilla-flags=internal

<emphasis role="comment"># Use xv to view images if I'm running X</emphasis>
<emphasis role="comment"># In addition, this uses the \ to extend the line and set my editor</emphasis>
<emphasis role="comment"># for images</emphasis>
image/*;xv %s; test=RunningX; \
        edit=xpaint %s

<emphasis role="comment"># Convert images to text using the netpbm tools</emphasis>
image/*;  (anytopnm %s | pnmscale -xysize 80 46 | ppmtopgm | pgmtopbm |
pbmtoascii -1x2 ) 2&gt;&amp;1 ; copiousoutput

<emphasis role="comment"># Send excel spreadsheets to my NT box</emphasis>
application/ms-excel; open.pl %s
</screen>

</sect2>

</sect1>

<sect1 id="auto-view">
<title>MIME Autoview</title>

<para>
Usage:
</para>

<cmdsynopsis>
<command>auto_view</command>
<arg choice="plain">
<replaceable>mimetype</replaceable>
</arg>
<arg choice="opt" rep="repeat">
<replaceable>mimetype</replaceable>
</arg>

<command>unauto_view</command>
<group choice="req">
<arg choice="plain">
<replaceable>*</replaceable>
</arg>
<arg choice="plain" rep="repeat">
<replaceable>mimetype</replaceable>
</arg>
</group>
</cmdsynopsis>

<para>
In addition to explicitly telling Mutt to view an attachment with the
MIME viewer defined in the mailcap file from the attachments menu, Mutt
has support for automatically viewing MIME attachments while in the
pager.
</para>

<para>
For this to work, you must define a viewer in the mailcap file which
uses the <literal>copiousoutput</literal> option to denote that it is
non-interactive.  Usually, you also use the entry to convert the
attachment to a text representation which you can view in the pager.
</para>

<para>
You then use the <command>auto_view</command> configuration command to
list the content-types that you wish to view automatically.  For
instance, if you set it to:
</para>

<screen>
auto_view text/html application/x-gunzip \
  application/postscript image/gif application/x-tar-gz
</screen>

<para>
...Mutt would try to find corresponding entries for rendering
attachments of these types as text. A corresponding mailcap could look
like:
</para>

<screen>
text/html;      lynx -dump %s; copiousoutput; nametemplate=%s.html
image/*;        anytopnm %s | pnmscale -xsize 80 -ysize 50 | ppmtopgm | \
                pgmtopbm | pbmtoascii ; copiousoutput
application/x-gunzip;   gzcat; copiousoutput
application/x-tar-gz; gunzip -c %s | tar -tf - ; copiousoutput
application/postscript; ps2ascii %s; copiousoutput
</screen>

<para>
<command>unauto_view</command> can be used to remove previous entries
from the <command>auto_view</command> list.  This can be used with <link
linkend="message-hook"><command>message-hook</command></link> to
autoview messages based on size, etc.
<quote><command>unauto_view</command> *</quote> will remove all previous
entries.
</para>

</sect1>

<sect1 id="alternative-order">
<title>MIME Multipart/Alternative</title>

<para>
The <literal>multipart/alternative</literal> container type only has
child MIME parts which represent the same content in an alternative
way. This is often used to send HTML messages which contain an
alternative plain text representation.
</para>

<para>
Mutt has some heuristics for determining which attachment of a
<literal>multipart/alternative</literal> type to display:
</para>

<orderedlist>
<listitem>
<para>
First, Mutt will check the <command>alternative_order</command> list to
determine if one of the available types is preferred.  It consists of a
number of MIME types in order, including support for implicit and
explicit wildcards. For example:
</para>

<screen>
alternative_order text/enriched text/plain text \
  application/postscript image/*
</screen>
</listitem>
<listitem>
<para>
Next, Mutt will check if any of the types have a defined <link
linkend="auto-view"><command>auto_view</command></link>, and use that.
</para>
</listitem>
<listitem>
<para>
Failing that, Mutt will look for any text type.
</para>
</listitem>
<listitem>
<para>
As a last attempt, Mutt will look for any type it knows how to handle.
</para>
</listitem>
</orderedlist>

<para>
To remove a MIME type from the <command>alternative_order</command>
list, use the <command>unalternative_order</command> command.
</para>

</sect1>

<sect1 id="attachments">
<title>Attachment Searching and Counting</title>

<para>
If you ever lose track of attachments in your mailboxes, Mutt's
attachment-counting and -searching support might be for you.  You can
make your message index display the number of qualifying attachments in
each message, or search for messages by attachment count.  You also can
configure what kinds of attachments qualify for this feature with the
<command>attachments</command> and <command>unattachments</command>
commands.
</para>

<para>
In order to provide this information, Mutt needs to fully MIME-parse all
messages affected first. This can slow down operation especially for
remote mail folders such as IMAP because all messages have to be
downloaded first regardless whether the user really wants to view them
or not though using <xref linkend="body-caching"/> usually means to
download the message just once.
</para>

<para>
The syntax is:
</para>

<cmdsynopsis>
<command>attachments</command>
<arg choice="plain">
<replaceable>{ + | - }disposition</replaceable>
</arg>
<arg choice="plain">
<replaceable>mime-type</replaceable>
</arg>

<command>unattachments</command>
<arg choice="plain">
<replaceable>{ + | - }disposition</replaceable>
</arg>
<arg choice="plain">
<replaceable>mime-type</replaceable>
</arg>

<command>attachments</command>
<arg choice="plain">
<replaceable>?</replaceable>
</arg>
</cmdsynopsis>

<para>
<emphasis>disposition</emphasis> is the attachment's Content-Disposition
type &mdash; either <literal>inline</literal> or
<literal>attachment</literal>.  You can abbreviate this to
<literal>I</literal> or <literal>A</literal>.
</para>

<para>
Disposition is prefixed by either a <quote>+</quote> symbol or a
<quote>-</quote> symbol.  If it's a <quote>+</quote>, you're saying that
you want to allow this disposition and MIME type to qualify.  If it's a
<quote>-</quote>, you're saying that this disposition and MIME type is
an exception to previous <quote>+</quote> rules.  There are examples
below of how this is useful.
</para>

<para>
<emphasis>mime-type</emphasis> is the MIME type of the attachment you
want the command to affect.  A MIME type is always of the format
<literal>major/minor</literal>, where <literal>major</literal> describes
the broad category of document you're looking at, and
<literal>minor</literal> describes the specific type within that
category.  The major part of mime-type must be literal text (or the
special token <quote><literal>*</literal></quote>), but the minor part
may be a regular expression.  (Therefore,
<quote><literal>*/.*</literal></quote> matches any MIME type.)
</para>

<para>
The MIME types you give to the <command>attachments</command> directive
are a kind of pattern.  When you use the <command>attachments</command>
directive, the patterns you specify are added to a list.  When you use
<command>unattachments</command>, the pattern is removed from the list.
The patterns are not expanded and matched to specific MIME types at this
time &mdash; they're just text in a list.  They're only matched when
actually evaluating a message.
</para>

<para>
Some examples might help to illustrate.  The examples that are not
commented out define the default configuration of the lists.
</para>

<example id="ex-attach-count">
<title>Attachment counting</title>
<screen>
<emphasis role="comment">
# Removing a pattern from a list removes that pattern literally. It
# does not remove any type matching the pattern.
#
#  attachments   +A */.*
#  attachments   +A image/jpeg
#  unattachments +A */.*
#
# This leaves "attached" image/jpeg files on the allowed attachments
# list. It does not remove all items, as you might expect, because the
# second */.* is not a matching expression at this time.
#
# Remember: "unattachments" only undoes what "attachments" has done!
# It does not trigger any matching on actual messages.

# Qualify any MIME part with an "attachment" disposition, EXCEPT for
# text/x-vcard and application/pgp parts. (PGP parts are already known
# to mutt, and can be searched for with ~g, ~G, and ~k.)
#
# I've added x-pkcs7 to this, since it functions (for S/MIME)
# analogously to PGP signature attachments. S/MIME isn't supported
# in a stock mutt build, but we can still treat it specially here.
#
</emphasis>
attachments   +A */.*
attachments   -A text/x-vcard application/pgp.*
attachments   -A application/x-pkcs7-.*

<emphasis role="comment">
# Discount all MIME parts with an "inline" disposition, unless they're
# text/plain. (Why inline a text/plain part unless it's external to the
# message flow?)
</emphasis>
attachments   +I text/plain

<emphasis role="comment">
# These two lines make Mutt qualify MIME containers.  (So, for example,
# a message/rfc822 forward will count as an attachment.)  The first
# line is unnecessary if you already have "attach-allow */.*", of
# course.  These are off by default!  The MIME elements contained
# within a message/* or multipart/* are still examined, even if the
# containers themselves don't qualify.

#attachments  +A message/.* multipart/.*
#attachments  +I message/.* multipart/.*
</emphasis>

<emphasis role="comment">## You probably don't really care to know about deleted attachments.</emphasis>
attachments   -A message/external-body
attachments   -I message/external-body
</screen>
</example>

<para>
Entering the command <quote><command>attachments</command> ?</quote> as
a command will list your current settings in Muttrc format, so that it
can be pasted elsewhere.
</para>

</sect1>

<sect1 id="mime-lookup">
<title>MIME Lookup</title>

<para>
Usage:
</para>

<cmdsynopsis>
<command>mime_lookup</command>
<arg choice="plain">
<replaceable>mimetype</replaceable>
</arg>
<arg choice="opt" rep="repeat">
<replaceable>mimetype</replaceable>
</arg>

<command>unmime_lookup</command>
<group choice="req">
<arg choice="plain">
<replaceable>*</replaceable>
</arg>
<arg choice="plain" rep="repeat">
<replaceable>mimetype</replaceable>
</arg>
</group>
</cmdsynopsis>

<para>
Mutt's <command>mime_lookup</command> list specifies a list of MIME
types that should <emphasis>not</emphasis> be treated according to their
mailcap entry.  This option is designed to deal with binary types such
as <literal>application/octet-stream</literal>.  When an attachment's
MIME type is listed in <command>mime_lookup</command>, then the
extension of the filename will be compared to the list of extensions in
the <literal>mime.types</literal> file.  The MIME type associated with
this extension will then be used to process the attachment according to
the rules in the mailcap file and according to any other configuration
options (such as <command>auto_view</command>) specified.  Common usage
would be:
</para>

<screen>
mime_lookup application/octet-stream application/X-Lotus-Manuscript
</screen>

<para>
In addition, the <literal>unmime_lookup</literal> command may be used to
disable this feature for any particular MIME type if it had been set,
for example, in a global <literal>.muttrc</literal>.
</para>

</sect1>

</chapter>

<chapter id="optionalfeatures">
<title>Optional Features</title>

<sect1 id="optionalfeatures-notes">
<title>General Notes</title>

<sect2 id="compile-time-features">
<title>Enabling/Disabling Features</title>

<para>
Mutt supports several of optional features which can be enabled or
disabled at compile-time by giving the <emphasis>configure</emphasis>
script certain arguments. These are listed in the <quote>Optional
features</quote> section of the <emphasis>configure --help</emphasis>
output.
</para>

<para>
Which features are enabled or disabled can later be determined from the
output of <literal>mutt -v</literal>. If a compile option starts with
<quote>+</quote> it is enabled and disabled if prefixed with
<quote>-</quote>. For example, if Mutt was compiled using GnuTLS for
encrypted communication instead of OpenSSL, <literal>mutt -v</literal>
would contain:
</para>

<screen>
-USE_SSL_OPENSSL +USE_SSL_GNUTLS</screen>

</sect2>

<sect2 id="mutt-patches">
<title>Mutt Patches</title>
<para>
Mutt may also be <quote>patched</quote> to support smaller features.
These patches should add a free-form string to the end Mutt's version string.
Running <literal>mutt -v</literal> might show:
<screen>patch-1.6.1.sidebar.20160502</screen>
</para>
</sect2>

<sect2 id="url-syntax">
<title>URL Syntax</title>

<para>
Mutt optionally supports the IMAP, POP3 and SMTP protocols which require
to access servers using URLs. The canonical syntax for specifying URLs
in Mutt is (an item enclosed in <literal>[]</literal> means it is
optional and may be omitted):
</para>

<screen>
proto[s]://[username[:password]@]server[:port][/path]
</screen>

<para>
<emphasis>proto</emphasis> is the communication protocol:
<literal>imap</literal> for IMAP, <literal>pop</literal> for POP3 and
<literal>smtp</literal> for SMTP. If <quote>s</quote> for <quote>secure
communication</quote> is appended, Mutt will attempt to establish an
encrypted communication using SSL or TLS.
</para>

<para>
Since all protocols supported by Mutt support/require authentication,
login credentials may be specified in the URL. This has the advantage
that multiple IMAP, POP3 or SMTP servers may be specified (which isn't
possible using, for example, <link
linkend="imap-user">$imap_user</link>). The username may contain the
<quote>@</quote> symbol being used by many mail systems as part of the
login name. The special characters <quote>/</quote>
(<literal>%2F</literal>), <quote>:</quote> (<literal>%3A</literal>) and
<quote>%</quote> (<literal>%25</literal>) have to be URL-encoded in
usernames using the <literal>%</literal>-notation.
</para>

<para>
A password can be given, too but is not recommended if the URL is
specified in a configuration file on disk.
</para>

<para>
If no port number is given, Mutt will use the system's default for the
given protocol (usually consulting <literal>/etc/services</literal>).
</para>

<para>
The optional path is only relevant for IMAP and ignored elsewhere.
</para>

<example id="ex-url">
<title>URLs</title>
<screen>
pops://host/
imaps://user@host/INBOX/Sent
smtp://user@host:587/
</screen>
</example>

</sect2>

</sect1>

<sect1 id="ssl">
<title>SSL/TLS Support</title>

<para>
If Mutt is compiled with IMAP, POP3 and/or SMTP support, it can also be
compiled with support for SSL or TLS using either OpenSSL or GnuTLS ( by
running the <emphasis>configure</emphasis> script with the
<emphasis>--enable-ssl=...</emphasis> option for OpenSSL or
<emphasis>--enable-gnutls=...</emphasis> for GnuTLS). Mutt can then
attempt to encrypt communication with remote servers if these protocols
are suffixed with <quote>s</quote> for <quote>secure
communication</quote>.
</para>

</sect1>

<sect1 id="pop">
<title>POP3 Support</title>

<para>
If Mutt is compiled with POP3 support (by running the
<emphasis>configure</emphasis> script with the
<emphasis>--enable-pop</emphasis> flag), it has the ability to work with
mailboxes located on a remote POP3 server and fetch mail for local
browsing.
</para>

<para>
Remote POP3 servers can be accessed using URLs with the
<literal>pop</literal> protocol for unencrypted and
<literal>pops</literal> for encrypted communication, see <xref
linkend="url-syntax"/> for details.
</para>

<para>
Polling for new mail is more expensive over POP3 than locally. For this
reason the frequency at which Mutt will check for mail remotely can be
controlled by the <link
linkend="pop-checkinterval">$pop_checkinterval</link> variable, which
defaults to every 60 seconds.
</para>

<para>
POP is read-only which doesn't allow for some features like editing
messages or changing flags. However, using <xref
linkend="header-caching"/> and <xref linkend="body-caching"/> Mutt
simulates the new/old/read flags as well as flagged and replied.  Mutt
applies some logic on top of remote messages but cannot change them so
that modifications of flags are lost when messages are downloaded from
the POP server (either by Mutt or other tools).
</para>

<anchor id="fetch-mail"/>
<para>
Another way to access your POP3 mail is the
<literal>&lt;fetch-mail&gt;</literal> function (default: G).  It allows
to connect to <link linkend="pop-host">$pop_host</link>, fetch all your
new mail and place it in the local <link
linkend="spoolfile">$spoolfile</link>.  After this point, Mutt runs
exactly as if the mail had always been local.
</para>

<note>
<para>
If you only need to fetch all messages to a local mailbox you should
consider using a specialized program, such as
<literal>fetchmail(1)</literal>, <literal>getmail(1)</literal> or
similar.
</para>
</note>

</sect1>

<sect1 id="imap">
<title>IMAP Support</title>

<para>
If Mutt was compiled with IMAP support (by running the
<emphasis>configure</emphasis> script with the
<emphasis>--enable-imap</emphasis> flag), it has the ability to work
with folders located on a remote IMAP server.
</para>

<para>
You can access the remote inbox by selecting the folder by its URL (see
<xref linkend="url-syntax"/> for details) using the
<literal>imap</literal> or <literal>imaps</literal> protocol.
Alternatively, a pine-compatible notation is also supported, i.e.
<literal>{[username@]imapserver[:port][/ssl]}path/to/folder</literal>
</para>

<para>
Note that not all servers use <quote>/</quote> as the hierarchy
separator.  Mutt should correctly notice which separator is being used
by the server and convert paths accordingly.
</para>

<para>
When browsing folders on an IMAP server, you can toggle whether to look
at only the folders you are subscribed to, or all folders with the
<emphasis>toggle-subscribed</emphasis> command.  See also the <link
linkend="imap-list-subscribed">$imap_list_subscribed</link> variable.
</para>

<para>
Polling for new mail on an IMAP server can cause noticeable delays. So,
you'll want to carefully tune the <link
linkend="mail-check">$mail_check</link> and <link
linkend="timeout">$timeout</link> variables. Reasonable values are:
</para>

<screen>
set mail_check=90
set timeout=15
</screen>

<para>
with relatively good results even over slow modem lines.
</para>

<note>
<para>
Note that if you are using mbox as the mail store on UW servers prior to
v12.250, the server has been reported to disconnect a client if another
client selects the same folder.
</para>
</note>

<sect2 id="imap-browser">
<title>The IMAP Folder Browser</title>

<para>
As of version 1.2, Mutt supports browsing mailboxes on an IMAP
server. This is mostly the same as the local file browser, with the
following differences:
</para>

<itemizedlist>
<listitem>

<para>
In lieu of file permissions, Mutt displays the string
<quote>IMAP</quote>, possibly followed by the symbol <quote>+</quote>,
indicating that the entry contains both messages and subfolders. On
Cyrus-like servers folders will often contain both messages and
subfolders.
</para>
</listitem>
<listitem>

<para>
For the case where an entry can contain both messages and subfolders,
the selection key (bound to <literal>enter</literal> by default) will
choose to descend into the subfolder view. If you wish to view the
messages in that folder, you must use <literal>view-file</literal>
instead (bound to <literal>space</literal> by default).
</para>
</listitem>
<listitem>

<para>
You can create, delete and rename mailboxes with the
<literal>&lt;create-mailbox&gt;</literal>,
<literal>&lt;delete-mailbox&gt;</literal>, and
<literal>&lt;rename-mailbox&gt;</literal> commands (default bindings:
<literal>C</literal>, <literal>d</literal> and <literal>r</literal>,
respectively). You may also <literal>&lt;subscribe&gt;</literal> and
<literal>&lt;unsubscribe&gt;</literal> to mailboxes (normally these are
bound to <literal>s</literal> and <literal>u</literal>, respectively).
</para>
</listitem>

</itemizedlist>

</sect2>

<sect2 id="imap-authentication">
<title>Authentication</title>

<para>
Mutt supports four authentication methods with IMAP servers: SASL,
GSSAPI, CRAM-MD5, and LOGIN (there is a patch by Grant Edwards to add
NTLM authentication for you poor exchange users out there, but it has
yet to be integrated into the main tree). There is also support for the
pseudo-protocol ANONYMOUS, which allows you to log in to a public IMAP
server without having an account. To use ANONYMOUS, simply make your
username blank or <quote>anonymous</quote>.
</para>

<para>
SASL is a special super-authenticator, which selects among several
protocols (including GSSAPI, CRAM-MD5, ANONYMOUS, and DIGEST-MD5) the
most secure method available on your host and the server. Using some of
these methods (including DIGEST-MD5 and possibly GSSAPI), your entire
session will be encrypted and invisible to those teeming network
snoops. It is the best option if you have it. To use it, you must have
the Cyrus SASL library installed on your system and compile Mutt with
the <emphasis>--with-sasl</emphasis> flag.
</para>

<para>
Mutt will try whichever methods are compiled in and available on the
server, in the following order: SASL, ANONYMOUS, GSSAPI, CRAM-MD5,
LOGIN.
</para>

<para>
There are a few variables which control authentication:
</para>

<itemizedlist>
<listitem>

<para>
<link linkend="imap-user">$imap_user</link> - controls the username
under which you request authentication on the IMAP server, for all
authenticators. This is overridden by an explicit username in the
mailbox path (i.e. by using a mailbox name of the form
<literal>{user@host}</literal>).
</para>
</listitem>
<listitem>

<para>
<link linkend="imap-pass">$imap_pass</link> - a password which you may
preset, used by all authentication methods where a password is needed.
</para>
</listitem>
<listitem>

<para>
<link linkend="imap-authenticators">$imap_authenticators</link> - a
colon-delimited list of IMAP authentication methods to try, in the order
you wish to try them. If specified, this overrides Mutt's default
(attempt everything, in the order listed above).
</para>
</listitem>

</itemizedlist>

</sect2>

</sect1>

<sect1 id="smtp">
<title>SMTP Support</title>

<para>
Besides supporting traditional mail delivery through a
sendmail-compatible program, Mutt supports delivery through SMTP if it
was configured and built with <literal>--enable-smtp</literal>.
</para>

<para>
If the configuration variable <link linkend="smtp-url">$smtp_url</link>
is set, Mutt will contact the given SMTP server to deliver messages; if
it is unset, Mutt will use the program specified by <link
linkend="sendmail">$sendmail</link>.
</para>

<para>
For details on the URL syntax, please see <xref linkend="url-syntax"/>.
</para>

<para>
The built-in SMTP support supports encryption (the
<literal>smtps</literal> protocol using SSL or TLS) as well as SMTP
authentication using SASL. The authentication mechanisms for SASL are
specified in <link
linkend="smtp-authenticators">$smtp_authenticators</link> defaulting to
an empty list which makes Mutt try all available methods from
most-secure to least-secure.
</para>

</sect1>

<sect1 id="account-hook">
<title>Managing Multiple Accounts</title>

<para>
Usage:
</para>

<cmdsynopsis>
<command>account-hook</command>
<arg choice="plain">
<replaceable class="parameter">regexp</replaceable>
</arg>
<arg choice="plain">
<replaceable class="parameter">command</replaceable>
</arg>
</cmdsynopsis>

<para>
If you happen to have accounts on multiple IMAP, POP and/or SMTP
servers, you may find managing all the authentication settings
inconvenient and error-prone. The <link
linkend="account-hook"><command>account-hook</command></link> command
may help. This hook works like <link
linkend="folder-hook"><command>folder-hook</command></link> but is
invoked whenever Mutt needs to access a remote mailbox (including inside
the folder browser), not just when you open the mailbox. This includes
(for example) polling for new mail, storing Fcc messages and saving
messages to a folder. As a consequence, <link
linkend="account-hook"><command>account-hook</command></link> should
only be used to set connection-related settings such as passwords or
tunnel commands but not settings such as sender address or name (because
in general it should be considered unpredictable which <link
linkend="account-hook"><command>account-hook</command></link> was last
used).
</para>

<para>
Some examples:
</para>

<screen>
account-hook . 'unset imap_user; unset imap_pass; unset tunnel'
account-hook imap://host1/ 'set imap_user=me1 imap_pass=foo'
account-hook imap://host2/ 'set tunnel="ssh host2 /usr/libexec/imapd"'
account-hook smtp://user@host3/ 'set tunnel="ssh host3 /usr/libexec/smtpd"'
</screen>

<para>
To manage multiple accounts with, for example, different values of <link
linkend="record">$record</link> or sender addresses, <link
linkend="folder-hook"><command>folder-hook</command></link> has to be be
used together with the <link
linkend="mailboxes"><command>mailboxes</command></link> command.
</para>

<example id="ex-multiaccount">
<title>Managing multiple accounts</title>
<screen>
mailboxes imap://user@host1/INBOX
folder-hook imap://user@host1/ 'set folder=imap://host1/ ; set record=+INBOX/Sent'

mailboxes imap://user@host2/INBOX
folder-hook imap://user@host2/ 'set folder=imap://host2/ ; set record=+INBOX/Sent'
</screen>
</example>

<para>
In example <xref linkend="ex-multiaccount"/> the folders are defined
using <link linkend="mailboxes"><command>mailboxes</command></link> so
Mutt polls them for new mail. Each <link
linkend="folder-hook"><command>folder-hook</command></link> triggers
when one mailbox below each IMAP account is opened and sets <link
linkend="folder">$folder</link> to the account's root folder. Next, it
sets <link linkend="record">$record</link> to the
<emphasis>INBOX/Sent</emphasis> folder below the newly set <link
linkend="folder">$folder</link>. Please notice that the value the
<quote>+</quote> <link linkend="shortcuts">mailbox shortcut</link>
refers to depends on the <emphasis>current</emphasis> value of <link
linkend="folder">$folder</link> and therefore has to be set separately
per account. Setting other values like <link linkend="from">$from</link>
or <link linkend="signature">$signature</link> is analogous to setting
<link linkend="record">$record</link>.
</para>

</sect1>

<sect1 id="caching">
<title>Local Caching</title>

<para>
Mutt contains two types of local caching: <emphasis>(1)</emphasis> the
so-called <quote>header caching</quote> and <emphasis>(2)</emphasis> the
so-called <quote>body caching</quote> which are both described in this
section.
</para>

<para>
Header caching is optional as it depends on external libraries, body
caching is always enabled if Mutt is compiled with POP and/or IMAP
support as these use it (body caching requires no external library).
</para>

<sect2 id="header-caching">
<title>Header Caching</title>

<para>
Mutt provides optional support for caching message headers for the
following types of folders: IMAP, POP, Maildir and MH. Header caching
greatly speeds up opening large folders because for remote folders,
headers usually only need to be downloaded once. For Maildir and MH,
reading the headers from a single file is much faster than looking at
possibly thousands of single files (since Maildir and MH use one file
per message.)
</para>

<para>
Header caching can be enabled via the configure script and the
<emphasis>--enable-hcache</emphasis> option. It's not turned on by
default because external database libraries are required: one of
tokyocabinet, qdbm, gdbm or bdb must be present.
</para>

<para>
If enabled, <link linkend="header-cache">$header_cache</link> can be
used to either point to a file or a directory. If set to point to a
file, one database file for all folders will be used (which may result
in lower performance), but one file per folder if it points to a
directory.
</para>

</sect2>

<sect2 id="body-caching">
<title>Body Caching</title>

<para>
Both cache methods can be combined using the same directory for storage
(and for IMAP/POP even provide meaningful file names) which simplifies
manual maintenance tasks.
</para>

<para>
In addition to caching message headers only, Mutt can also cache whole
message bodies. This results in faster display of messages for POP and
IMAP folders because messages usually have to be downloaded only once.
</para>

<para>
For configuration, the variable <link linkend="message-cachedir"
>$message_cachedir</link> must point to a directory. There, Mutt will
create a hierarchy of subdirectories named like the account and mailbox
path the cache is for.
</para>

</sect2>

<sect2 id="cache-dirs">
<title>Cache Directories</title>

<para>
For using both, header and body caching, <link
linkend="header-cache">$header_cache</link> and <link
linkend="message-cachedir" >$message_cachedir</link> can be safely set
to the same value.
</para>

<para>
In a header or body cache directory, Mutt creates a directory hierarchy
named like: <literal>proto:user@hostname</literal> where
<literal>proto</literal> is either <quote>pop</quote> or
<quote>imap.</quote> Within there, for each folder, Mutt stores messages
in single files and header caches in files with the
<quote>.hcache</quote> extension.  All files can be removed as needed if
the consumed disk space becomes an issue as Mutt will silently fetch
missing items again. Pathnames are always stored in UTF-8 encoding.
</para>

<para>
For Maildir and MH, the header cache files are named after the MD5
checksum of the path.
</para>

</sect2>

<sect2 id="maint-cache">
<title>Maintenance</title>

<para>
Mutt does not (yet) support maintenance features for header cache
database files so that files have to be removed in case they grow too
big. It depends on the database library used for header caching whether
disk space freed by removing messages is re-used.
</para>

<para>
For body caches, Mutt can keep the local cache in sync with the remote
mailbox if the <link
linkend="message-cache-clean">$message_cache_clean</link> variable is
set. Cleaning means to remove messages from the cache which are no
longer present in the mailbox which only happens when other mail clients
or instances of Mutt using a different body cache location delete
messages (Mutt itself removes deleted messages from the cache when
syncing a mailbox). As cleaning can take a noticeable amount of time, it
should not be set in general but only occasionally.
</para>

</sect2>

</sect1>

<sect1 id="exact-address">
<title>Exact Address Generation</title>

<para>
Mutt supports the <quote>Name &lt;user@host&gt;</quote> address syntax
for reading and writing messages, the older <quote>user@host
(Name)</quote> syntax is only supported when reading messages. The
<emphasis>--enable-exact-address</emphasis> switch can be given to
configure to build it with write-support for the latter
syntax. <literal>EXACT_ADDRESS</literal> in the output of <literal>mutt
-v</literal> indicates whether it's supported.
</para>

</sect1>

<sect1 id="sending-mixmaster">
<title>Sending Anonymous Messages via Mixmaster</title>

<para>
You may also have compiled Mutt to co-operate with Mixmaster, an
anonymous remailer.  Mixmaster permits you to send your messages
anonymously using a chain of remailers. Mixmaster support in Mutt is for
mixmaster version 2.04 or later.
</para>

<para>
To use it, you'll have to obey certain restrictions.  Most important,
you cannot use the <literal>Cc</literal> and <literal>Bcc</literal>
headers.  To tell Mutt to use mixmaster, you have to select a remailer
chain, using the mix function on the compose menu.
</para>

<para>
The chain selection screen is divided into two parts.  In the (larger)
upper part, you get a list of remailers you may use.  In the lower part,
you see the currently selected chain of remailers.
</para>

<para>
You can navigate in the chain using the
<literal>&lt;chain-prev&gt;</literal> and
<literal>&lt;chain-next&gt;</literal> functions, which are by default
bound to the left and right arrows and to the <literal>h</literal> and
<literal>l</literal> keys (think vi keyboard bindings).  To insert a
remailer at the current chain position, use the
<literal>&lt;insert&gt;</literal> function.  To append a remailer behind
the current chain position, use <literal>&lt;select-entry&gt;</literal>
or <literal>&lt;append&gt;</literal>.  You can also delete entries from
the chain, using the corresponding function.  Finally, to abandon your
changes, leave the menu, or <literal>&lt;accept&gt;</literal> them
pressing (by default) the <literal>Return</literal> key.
</para>

<para>
Note that different remailers do have different capabilities, indicated
in the %c entry of the remailer menu lines (see <link
linkend="mix-entry-format">$mix_entry_format</link>).  Most important is
the <quote>middleman</quote> capability, indicated by a capital
<quote>M</quote>: This means that the remailer in question cannot be
used as the final element of a chain, but will only forward messages to
other mixmaster remailers.  For details on the other capabilities,
please have a look at the mixmaster documentation.
</para>

</sect1>

<<<<<<< HEAD
<sect1 id="quasi-delete">
	<title>Quasi-Delete Patch</title>
	<subtitle>Mark emails that should be hidden, but not deleted</subtitle>

	<sect2 id="quasi-delete-patch">
		<title>Patch</title>

		<para>
			To check if Mutt supports <quote>Quasi-Delete</quote>, look for
			<quote>patch-quasi-delete</quote> in the mutt version.
=======
<sect1 id="keywords">
	<title>Keywords Patch</title>
	<subtitle>Labels/Tagging for emails</subtitle>

	<sect2 id="keywords-patch">
		<title>Patch</title>

		<para>
			To check if Mutt supports <quote>Keywords</quote>, look for
			<quote>patch-keywords</quote> in the mutt version.
>>>>>>> 3ad3e06d
			See: <xref linkend="mutt-patches"/>.
		</para>

		<itemizedlist>
			<title>Dependencies:</title>
<<<<<<< HEAD
			<listitem><para>mutt-1.6.1</para></listitem>
		</itemizedlist>

		<para>This patch is part of the <ulink url="http://www.neomutt.org/">NeoMutt Project</ulink>.</para>
	</sect2>

	<sect2 id="quasi-delete-intro">
		<title>Introduction</title>

        <para>
		The <quote>quasi-delete</quote> function marks an email that should be
		hidden from the index, but NOT deleted.
        </para>

        <para>
		On its own, this patch isn't very useful.  It forms a useful part of
		the notmuch plugin.
        </para>
	</sect2>

<!--
	<sect2 id="quasi-delete-variables">
		<title>Variables</title>
		<para>None</para>
	</sect2>
-->

	<sect2 id="quasi-delete-functions">
		<title>Functions</title>
		<table id="table-quasi-delete-functions">
			<title>Quasi-Delete Functions</title>
			<tgroup cols="4">
				<thead>
					<row>
						<entry>Menus</entry>
						<entry>Default Key</entry>
						<entry>Function</entry>
						<entry>Description</entry>
					</row>
				</thead>
				<tbody>
					<row>
						<entry>index,pager</entry>
						<entry>(none)</entry>
						<entry><literal>&lt;quasi-delete&gt;</literal></entry>
						<entry>delete from mutt, don't touch on disk</entry>
					</row>
				</tbody>
			</tgroup>
		</table>
	</sect2>

<!--
	<sect2 id="quasi-delete-commands">
		<title>Commands</title>
		<para>None</para>
	</sect2>

	<sect2 id="quasi-delete-colors">
		<title>Colors</title>
		<para>None</para>
	</sect2>

	<sect2 id="quasi-delete-sort">
		<title>Sort</title>
		<para>None</para>
	</sect2>
-->

	<sect2 id="quasi-delete-muttrc">
		<title>Muttrc</title>
<screen>
<emphasis role="comment"># Example Mutt config file for the 'quasi-delete' feature.
 
# The 'quasi-delete' function marks an email that should be hidden
# from the index, but NOT deleted.</emphasis>
bind index,pager Q quasi-delete
 
<emphasis role="comment"># vim: syntax=muttrc</emphasis>
</screen>
	</sect2>

	<sect2 id="quasi-delete-see-also">
		<title>See Also</title>

		<itemizedlist>
			<listitem><para><ulink url="http://www.neomutt.org/">NeoMutt Project</ulink></para></listitem>
			<listitem><para><link linkend="notmuch">notmuch patch</link></para></listitem>
		</itemizedlist>
	</sect2>

	<sect2 id="quasi-delete-known-bugs">
		<title>Known Bugs</title>
		<para>None</para>
	</sect2>

	<sect2 id="quasi-delete-credits">
		<title>Credits</title>
		<itemizedlist>
		<listitem><para>Karel Zak <email>kzak@redhat.com</email></para></listitem>
		<listitem><para>Richard Russon <email>rich@flatcap.org</email></para></listitem>
		</itemizedlist>
	</sect2>
</sect1>

<sect1 id="progress">
	<title>Progress Bar Patch</title>
	<subtitle>Show a visual progress bar on slow operations</subtitle>

	<sect2 id="progress-patch">
		<title>Patch</title>

		<para>
			To check if Mutt supports <quote>Progress Bar</quote>, look for
			<quote>patch-progress</quote> in the mutt version.
			See: <xref linkend="mutt-patches"/>.
		</para>

		<itemizedlist>
			<title>Dependencies:</title>
			<listitem><para>mutt-1.6.1</para></listitem>
		</itemizedlist>

		<para>This patch is part of the <ulink url="http://www.neomutt.org/">NeoMutt Project</ulink>.</para>
	</sect2>

	<sect2 id="progress-intro">
		<title>Introduction</title>

        <para>
		The <quote>progress</quote> patch shows a visual progress bar on slow
		tasks, such as indexing a large folder over the net.
        </para>
	</sect2>

<!--
	<sect2 id="progress-variables">
		<title>Variables</title>
		<para>None</para>
	</sect2>

	<sect2 id="progress-functions">
		<title>Functions</title>
		<para>None</para>
	</sect2>

	<sect2 id="progress-commands">
		<title>Commands</title>
		<para>None</para>
	</sect2>
-->

	<sect2 id="progress-colors">
		<title>Colors</title>
		<table id="table-progress-colors">
			<title>Progress Colors</title>
			<tgroup cols="3">
				<thead>
					<row>
						<entry>Name</entry>
						<entry>Default Color</entry>
						<entry>Description</entry>
					</row>
				</thead>
				<tbody>
					<row>
						<entry><literal>progress</literal></entry>
						<entry>default</entry>
						<entry>Visual progress bar</entry>
					</row>
				</tbody>
			</tgroup>
		</table>
	</sect2>

<!--
	<sect2 id="progress-sort">
		<title>Sort</title>
		<para>None</para>
	</sect2>
-->

	<sect2 id="progress-muttrc">
		<title>Muttrc</title>
<screen>
<emphasis role="comment"># Example Mutt config file for the 'progress' patch.
 
# The 'progress' patch provides clear visual feedback for
# slow tasks, such as indexing a large folder over the net.
 
# Set the color of the progress bar
# White text on a red background</emphasis>
color progress white red
 
<emphasis role="comment"># vim: syntax=muttrc</emphasis>
</screen>
	</sect2>

	<sect2 id="progress-see-also">
		<title>See Also</title>

		<itemizedlist>
			<listitem><para><ulink url="http://www.neomutt.org/">NeoMutt Project</ulink></para></listitem>
			<listitem><para><link linkend="color">Color command</link></para></listitem>
		</itemizedlist>
	</sect2>

	<sect2 id="progress-known-bugs">
		<title>Known Bugs</title>
		<para>None</para>
	</sect2>

	<sect2 id="progress-credits">
		<title>Credits</title>
		<itemizedlist>
		<listitem><para>Rocco Rutte <email>pdmef@gmx.net</email></para></listitem>
		<listitem><para>Vincent Lefevre <email>vincent@vinc17.org</email></para></listitem>
		<listitem><para>Stefan Kuhn <email>wuodan@hispeed.ch</email></para></listitem>
		<listitem><para>Karel Zak <email>kzak@redhat.com</email></para></listitem>
		<listitem><para>Richard Russon <email>rich@flatcap.org</email></para></listitem>
		</itemizedlist>
	</sect2>
</sect1>

<sect1 id="status-color">
	<title>Status Color Patch</title>
	<subtitle>Custom rules for theming the status bar</subtitle>

	<sect2 id="status-color-patch">
		<title>Patch</title>

		<para>
			To check if Mutt supports <quote>Status Color</quote>, look for
			<quote>patch-status-color</quote> in the mutt version.
			See: <xref linkend="mutt-patches"/>.
		</para>

		<itemizedlist>
			<title>Dependencies:</title>
			<listitem><para>mutt-1.6.1</para></listitem>
		</itemizedlist>

		<para>This patch is part of the <ulink url="http://www.neomutt.org/">NeoMutt Project</ulink>.</para>
	</sect2>

	<sect2 id="status-color-intro">
		<title>Introduction</title>

        <para>
		The <quote>status-color</quote> patch allows you to theme different
		parts of the status bar (also when it's used by the index).
        </para>

        <para>
		Unlike normal color commands, <literal>color status</literal> can now
		take up to 2 extra parameters (regex, num).
        </para>
	</sect2>

<!--
	<sect2 id="status-color-variables">
		<title>Variables</title>
		<para>None</para>
	</sect2>

	<sect2 id="status-color-functions">
		<title>Functions</title>
		<para>None</para>
	</sect2>
-->

	<sect2 id="status-color-commands">
		<title>Commands</title>
		<cmdsynopsis>
			<command>color</command>
			<arg choice="plain">
				<option>status</option>
			</arg>
			<arg choice="plain">
				<replaceable class="parameter">foreground</replaceable>
			</arg>
			<arg choice="plain">
				<replaceable class="parameter">background</replaceable>
			</arg>
			<group choice="opt">
				<arg choice="plain">
					<replaceable class="parameter">regex</replaceable>
				</arg>
				<group choice="opt">
					<arg choice="plain">
						<replaceable class="parameter">num</replaceable>
					</arg>
				</group>
			</group>
		</cmdsynopsis>

		<para>
			With zero parameters, Mutt will set the default color for the entire
			status bar.
		</para>

		<para>
			With one parameter, Mutt will only color the parts matching the
			regex.
		</para>

		<para>
			With two parameters, Mutt will only color the num'th sub-match of
			the regex.
		</para>
	</sect2>

	<sect2 id="status-color-colors">
		<title>Colors</title>

		<table id="table-status-color-colors">
			<title>Status Colors</title>
			<tgroup cols="3">
				<thead>
					<row>
						<entry>Name</entry>
						<entry>Default Color</entry>
						<entry>Description</entry>
					</row>
				</thead>
				<tbody>
					<row>
						<entry>status</entry>
						<entry><literal>reverse</literal></entry>
						<entry>Status bar</entry>
					</row>
				</tbody>
			</tgroup>
		</table>
	</sect2>

<!--
	<sect2 id="status-color-sort">
		<title>Sort</title>
		<para>None</para>
	</sect2>
-->

	<sect2 id="status-color-muttrc">
		<title>Muttrc</title>
<screen>
<emphasis role="comment"># Example Mutt config file for the 'status-color' patch.
 
# The 'status-color' patch allows you to theme different parts of
# the status bar (also when it's used by the index).
 
# For the examples below, set some defaults</emphasis>
set status_format='-%r-Mutt: %f [Msgs:%?M?%M/?%m%?n? New:%n?%?o? Old:%o?%?d? Del:%d?%?F? Flag:%F?%?t? Tag:%t?%?p? Post:%p?%?b? Inc:%b?%?l? %l?]---(%s/%S)-%&gt;-(%P)---'
set index_format='%4C %Z %{%b %d} %-15.15L (%?l?%4l&amp;%4c?) %s'
set sort=threads
set sort_aux=last-date-received
 
<emphasis role="comment"># 'status color' can take up to 2 extra parameters
 
# color status foreground background [ regex [ num ]]
 
# 0 extra parameters
# Set the default color for the entire status line</emphasis>
color status blue white
 
<emphasis role="comment"># 1 extra parameter
# Set the color for a matching pattern
# color status foreground background regexp
 
# Highlight New, Deleted, or Flagged emails</emphasis>
color status brightred white '(New|Del|Flag):[0-9]+'
 
<emphasis role="comment"># Highlight mailbox ordering if it's different from the default
# First, highlight anything (*/*)</emphasis>
color status brightred default '\([^)]+/[^)]+\)'
 
<emphasis role="comment"># Then override the color for one specfic case</emphasis>
color status default   default '\(threads/last-date-received\)'
 
<emphasis role="comment"># 2 extra parameters
# Set the color for the nth submatch of a pattern
# color status foreground background regexp num
 
# Highlight the contents of the []s but not the [] themselves</emphasis>
color status red default '\[([^]]+)\]' 1
 
<emphasis role="comment"># The '1' refers to the first regex submatch, which is the inner
# part in ()s
 
# Highlight the mailbox</emphasis>
color status brightwhite default 'Mutt: ([^ ]+)' 1
 
<emphasis role="comment"># Search for 'Mutt: ' but only highlight what comes after it
 
# vim: syntax=muttrc</emphasis>
</screen>
	</sect2>

	<sect2 id="status-color-see-also">
		<title>See Also</title>

		<itemizedlist>
			<listitem><para><ulink url="http://www.neomutt.org/">NeoMutt Project</ulink></para></listitem>
			<listitem><para><link linkend="compile-time-features">Compile-Time Features</link></para></listitem>
			<listitem><para><link linkend="regexp">Regular Expressions</link></para></listitem>
			<listitem><para><link linkend="patterns">Patterns</link></para></listitem>
			<listitem><para><link linkend="index-color">index-color patch</link></para></listitem>
			<listitem><para><link linkend="color">Color command</link></para></listitem>
		</itemizedlist>
	</sect2>

	<sect2 id="status-color-known-bugs">
		<title>Known Bugs</title>
		<para>None</para>
	</sect2>

	<sect2 id="status-color-credits">
		<title>Credits</title>
		<itemizedlist>
		<listitem><para>David Sterba <email>dsterba@suse.cz</email></para></listitem>
		<listitem><para>Thomas Glanzmann <email>thomas@glanzmann.de</email></para></listitem>
		<listitem><para>Kirill A. Shutemov <email>kirill@shutemov.name</email></para></listitem>
		<listitem><para>Richard Russon <email>rich@flatcap.org</email></para></listitem>
		</itemizedlist>
	</sect2>
</sect1>

<sect1 id="index-color">
	<title>Index Color Patch</title>
	<subtitle>Custom rules for theming the email index</subtitle>

	<sect2 id="index-color-patch">
		<title>Patch</title>

		<para>
			To check if Mutt supports <quote>Index Color</quote>, look for
			<quote>patch-index-color</quote> in the mutt version.
			See: <xref linkend="mutt-patches"/>.
		</para>

		<itemizedlist>
			<title>Dependencies:</title>
			<listitem><para>mutt-1.6.1</para></listitem>
			<listitem><para><link linkend="status-color">status-color patch</link></para></listitem>
		</itemizedlist>

		<para>This patch is part of the <ulink url="http://www.neomutt.org/">NeoMutt Project</ulink>.</para>
	</sect2>

	<sect2 id="index-color-intro">
		<title>Introduction</title>

        <para>
		The <quote>index-color</quote> patch allows you to specify colors for
		individual parts of the email index. e.g. Subject, Author, Flags.
        </para>

        <para>
		First choose which part of the index you'd like to color.
		Then, if needed, pick a pattern to match.
        </para>

		<para>
		Note: The pattern does not have to refer to the object you wish to
		color.  e.g.
		</para>

<screen>
color index_author red default &quot;~smutt&quot;
</screen>

        <para>
		The author appears red when the subject (~s) contains <quote>mutt</quote>.
        </para>
	</sect2>

<!--
	<sect2 id="index-color-variables">
		<title>Variables</title>
		<para>None</para>
	</sect2>

	<sect2 id="index-color-functions">
		<title>Functions</title>
		<para>None</para>
	</sect2>

	<sect2 id="index-color-commands">
		<title>Commands</title>
		<para>None</para>
	</sect2>
-->

	<sect2 id="index-color-colors">
		<title>Colors</title>

        <para>
		All the colors default to <literal>default</literal>, i.e. unset.
        </para>

        <para>
		The index objects can be themed using the <literal>color</literal> command.
		Some objects require a pattern.
        </para>

<screen>
color index-object foreground background
color index-object foreground background pattern
</screen>

		<table id="table-index-color-colors">
			<title>Index Colors</title>
			<tgroup cols="3">
				<thead>
					<row>
						<entry>Object</entry>
						<entry>Pattern</entry>
						<entry>Highlights</entry>
					</row>
				</thead>
				<tbody>
					<row>
						<entry><literal>index</literal></entry>
						<entry>yes</entry>
						<entry>Entire index line</entry>
					</row>
					<row>
						<entry><literal>index_author</literal></entry>
						<entry>yes</entry>
						<entry>Author name, %A %a %F %L %n</entry>
					</row>
					<row>
						<entry><literal>index_collapsed</literal></entry>
						<entry>no</entry>
						<entry>Number of messages in a collapsed thread, %M</entry>
					</row>
					<row>
						<entry><literal>index_date</literal></entry>
						<entry>no</entry>
						<entry>Date field</entry>
					</row>
					<row>
						<entry><literal>index_flags</literal></entry>
						<entry>yes</entry>
						<entry>Message flags, %S %Z</entry>
					</row>
					<row>
						<entry><literal>index_label</literal></entry>
						<entry>no</entry>
						<entry>Message label, %y %Y</entry>
					</row>
					<row>
						<entry><literal>index_number</literal></entry>
						<entry>no</entry>
						<entry>Message number, %C</entry>
					</row>
					<row>
						<entry><literal>index_size</literal></entry>
						<entry>no</entry>
						<entry>Message size, %c %l</entry>
					</row>
					<row>
						<entry><literal>index_subject</literal></entry>
						<entry>yes</entry>
						<entry>Subject, %s</entry>
					</row>
				</tbody>
			</tgroup>
		</table>
	</sect2>

<!--
	<sect2 id="index-color-sort">
		<title>Sort</title>
		<para>None</para>
	</sect2>
-->

	<sect2 id="index-color-muttrc">
		<title>Muttrc</title>
<screen>
<emphasis role="comment"># Example Mutt config file for the 'index-color' feature.
 
# Entire index line</emphasis>
color index white black '.*'
 
<emphasis role="comment"># Author name, %A %a %F %L %n
 
# Give the author column a dark grey background</emphasis>
color index_author default color234 '.*'
 
<emphasis role="comment"># Highlight a particular from (~f)</emphasis>
color index_author brightyellow color234 '~fRay Charles'
 
<emphasis role="comment"># Message flags, %S %Z
# Highlight the flags for flagged (~F) emails</emphasis>
color index_flags default red '~F'
 
<emphasis role="comment"># Subject, %s
# Look for a particular subject (~s)</emphasis>
color index_subject brightcyan default '~s\(closes #[0-9]+\)'
 
<emphasis role="comment"># Number of messages in a collapsed thread, %M</emphasis>
color index_collapsed default brightblue
 
<emphasis role="comment"># Date field</emphasis>
color index_date green default
 
<emphasis role="comment"># Message label, %y %Y</emphasis>
color index_label default brightgreen
 
<emphasis role="comment"># Message number, %C</emphasis>
color index_number red default
 
<emphasis role="comment"># Message size, %c %l</emphasis>
color index_size cyan default
 
<emphasis role="comment"># vim: syntax=muttrc</emphasis>
</screen>
	</sect2>

	<sect2 id="index-color-see-also">
		<title>See Also</title>

		<itemizedlist>
			<listitem><para><ulink url="http://www.neomutt.org/">NeoMutt Project</ulink></para></listitem>
			<listitem><para><link linkend="regexp">Regular Expressions</link></para></listitem>
			<listitem><para><link linkend="patterns">Patterns</link></para></listitem>
			<listitem><para><link linkend="index-format">$index_format</link></para></listitem>
			<listitem><para><link linkend="color">Color command</link></para></listitem>
			<listitem><para><link linkend="status-color">Status-Color patch</link></para></listitem>
			<listitem><para><link linkend="keywords">Keywords patch</link></para></listitem>
		</itemizedlist>
	</sect2>

	<sect2 id="index-color-known-bugs">
		<title>Known Bugs</title>
		<para>None</para>
	</sect2>

	<sect2 id="index-color-credits">
		<title>Credits</title>
		<itemizedlist>
		<listitem><para>Christian Aichinger <email>Greek0@gmx.net</email></para></listitem>
		<listitem><para>Christoph <quote>Myon</quote> Berg <email>myon@debian.org</email></para></listitem>
		<listitem><para>Elimar Riesebieter <email>riesebie@lxtec.de</email></para></listitem>
		<listitem><para>Eric Davis <email>edavis@insanum.com</email></para></listitem>
		<listitem><para>Vladimir Marek <email>Vladimir.Marek@oracle.com</email></para></listitem>
		<listitem><para>Richard Russon <email>rich@flatcap.org</email></para></listitem>
		</itemizedlist>
	</sect2>
</sect1>

<sect1 id="nested-if">
	<title>Nested If Patch</title>
	<subtitle>Allow complex nested conditions in format strings</subtitle>

	<sect2 id="nested-if-patch">
		<title>Patch</title>

		<para>
			To check if Mutt supports <quote>Nested If</quote>, look for
			<quote>patch-nested-if</quote> in the mutt version.
			See: <xref linkend="mutt-patches"/>.
		</para>

		<itemizedlist>
			<title>Dependencies:</title>
			<listitem><para>mutt-1.6.1</para></listitem>
		</itemizedlist>

		<para>This patch is part of the <ulink url="http://www.neomutt.org/">NeoMutt Project</ulink>.</para>
	</sect2>

	<sect2 id="nested-if-intro">
		<title>Introduction</title>

		<para>
			Mutt's format strings can contain embedded if-then-else conditions.
			They are of the form:
		</para>

<screen>
%?VAR?TRUE&amp;FALSE?
</screen>

		<para>
			If the variable <quote>VAR</quote> has a value greater than zero,
			print the <quote>TRUE</quote> string, otherwise print the
			<quote>FALSE</quote> string.
		</para>

		<para>
			e.g.  <literal>%?S?Size: %S&amp;Empty?</literal>
		</para>

		<para>Which can be read as:</para>

		<literallayout>
		    if (%S &gt; 0) {
		        print &quot;Size: %S&quot;
		    } else {
		        print &quot;Empty&quot;
		    }
		</literallayout>

		<para>
			These conditions are useful, but in Mutt they cannot be nested
			within one another.  This patch uses the notation
			<literal>%&lt;VAR?TRUE&amp;FALSE&gt;</literal> and allows them to be nested.
		</para>

		<para>
			The <literal>%&lt;...&gt;</literal> notation was used to format the
			current local time.  but that's not really very useful since mutt
			has no means of refreshing the screen periodically.
		</para>

		<para>
			A simple nested condition might be:
			(Some whitespace has been introduced for clarity)
		</para>

		<literallayout>
		    %&lt;x? %&lt;y? XY &amp; X &gt; &amp; %&lt;y? Y &amp; NONE &gt; &gt;  Conditions
		         %&lt;y? XY &amp; X &gt;                      x&gt;0
		              XY                            x&gt;0,y&gt;0
		                   X                        x&gt;0,y=0
		</literallayout>

		<literallayout>
		    %&lt;x? %&lt;y? XY &amp; X &gt; &amp; %&lt;y? Y &amp; NONE &gt; &gt;  Conditions
		                         %&lt;y? Y &amp; NONE &gt;    x=0
		                              Y             x=0,y&gt;0
		                                  NONE      x=0,y=0
		</literallayout>

		<para>Equivalent to:</para>

		<literallayout>
		    if (x &gt; 0) {
		        if (y &gt; 0) {
		            print 'XY'
		        } else {
		            print 'X'
		        }
		    } else {
		        if (y &gt; 0) {
		            print 'Y'
		        } else {
		            print 'NONE'
		        }
		    }
		</literallayout>

		<para>Examples:</para>

<screen>
set index_format='%4C %Z %{%b %d} %-25.25n %s%&gt; %&lt;M?%M Msgs &amp;%&lt;l?%l Lines&amp;%c Bytes&gt;&gt;'
</screen>

		<literallayout>
		    if a thread is folded
		        display the number of messages (%M)
		    else if we know how many lines in the message
		        display lines in message (%l)
		    else
		        display the size of the message in bytes (%c)
		</literallayout>

<screen>
set index_format='%4C %Z %{%b %d} %-25.25n %&lt;M?[%M] %s&amp;%s%* %&lt;l?%l&amp;%c&gt;&gt;'
</screen>

		<literallayout>
		    if a thread is folded
		        display the number of messages (%M)
		        display the subject (%s)
		    else if we know how many lines in the message
		        display lines in message (%l)
		    else
		        display the size of the message in bytes (%c)
		</literallayout>

	</sect2>

	<sect2 id="nested-if-variables">
		<title>Variables</title>
		The <quote>nested-if</quote> patch doesn't have any config of its own.
		It modifies the behavior of the format strings.
	</sect2>

<!--
	<sect2 id="nested-if-functions">
		<title>Functions</title>
		<para>None</para>
	</sect2>

	<sect2 id="nested-if-commands">
		<title>Commands</title>
		<para>None</para>
	</sect2>

	<sect2 id="nested-if-colors">
		<title>Colors</title>
		<para>None</para>
	</sect2>

	<sect2 id="nested-if-sort">
		<title>Sort</title>
		<para>None</para>
	</sect2>
-->

	<sect2 id="nested-if-muttrc">
		<title>Muttrc</title>
<screen>
<emphasis role="comment"># Example Mutt config file for the 'nested-if' feature.
 
# This patch uses the format: '%&lt;VAR?TRUE&amp;FALSE&gt;' for conditional
# format strings that can be nested.
 
# Example 1
# if a thread is folded
#       display the number of messages (%M)
# else if we know how many lines in the message
#       display lines in message (%l)
# else display the size of the message in bytes (%c)</emphasis>
set index_format='%4C %Z %{%b %d} %-25.25n %s%&gt; %&lt;M?%M Msgs &amp;%&lt;l?%l Lines&amp;%c Bytes&gt;&gt;'
 
<emphasis role="comment"># Example 2
# if a thread is folded
#       display the number of messages (%M)
#       display the subject (%s)
# else if we know how many lines in the message
#       display lines in message (%l)
# else
#       display the size of the message in bytes (%c)</emphasis>
set index_format='%4C %Z %{%b %d} %-25.25n %&lt;M?[%M] %s&amp;%s%* %&lt;l?%l&amp;%c&gt;&gt;'
 
<emphasis role="comment"># vim: syntax=muttrc</emphasis>
</screen>
	</sect2>

	<sect2 id="nested-if-see-also">
		<title>See Also</title>

		<itemizedlist>
			<listitem><para><ulink url="http://www.neomutt.org/">NeoMutt Project</ulink></para></listitem>
			<listitem><para><link linkend="cond-date">cond-date patch</link></para></listitem>
			<listitem><para><link linkend="index-format">$index_format</link></para></listitem>
			<listitem><para><link linkend="status-format">$status_format</link></para></listitem>
		</itemizedlist>
	</sect2>

	<sect2 id="nested-if-known-bugs">
		<title>Known Bugs</title>
		Patch overwrites $&lt;fmt&gt; handler in <literal>$index_format</literal>
	</sect2>

	<sect2 id="nested-if-credits">
		<title>Credits</title>
		<itemizedlist>
		<listitem><para>David Champion <email>dgc@uchicago.edu</email></para></listitem>
		<listitem><para>Richard Russon <email>rich@flatcap.org</email></para></listitem>
		</itemizedlist>
	</sect2>
</sect1>

<sect1 id="cond-date">
	<title>Conditional Dates Patch</title>
	<subtitle>Use rules to choose date format</subtitle>

	<sect2 id="cond-date-patch">
		<title>Patch</title>

		<para>
			To check if Mutt supports <quote>Conditional Dates</quote>, look for
			<quote>patch-cond-date</quote> in the mutt version.
			See: <xref linkend="mutt-patches"/>.
		</para>

		<itemizedlist>
			<title>Dependencies:</title>
			<listitem><para>mutt-1.6.1</para></listitem>
			<listitem><para><link linkend="nested-if">nested-if patch</link></para></listitem>
		</itemizedlist>

		<para>
			This patch is part of the <ulink url="http://www.neomutt.org/">NeoMutt Project</ulink>.
		</para>
	</sect2>

	<sect2 id="cond-date-intro">
		<title>Introduction</title>

		<para>
		The <quote>cond-date</quote> patch allows you to construct
		<link linkend="index-format">$index_format</link> expressions based on the age of the email.
		</para>

		<para>
		Mutt's default <literal>$index_format</literal> displays email dates in the
		form: abbreviated-month day-of-month &mdash; <quote>Jan 14</quote>.
		</para>

		<para>
		The format is configurable but only per-mailbox.  This patch allows you
		to configure the display depending on the age of the email.
		</para>

		<table id="table-cond-date-scheme">
			<title>Potential Formatting Scheme</title>
			<tgroup cols="3">
				<thead>
					<row>
						<entry>Email Sent</entry>
						<entry>Format</entry>
						<entry>Example</entry>
					</row>
				</thead>
				<tbody>
					<row>
						<entry>Today</entry>
						<entry><literal>%H:%M</literal></entry>
						<entry>13:23</entry>
					</row>
					<row>
						<entry>This Month</entry>
						<entry><literal>%a %d</literal></entry>
						<entry>Thu 17</entry>
					</row>
					<row>
						<entry>This Year</entry>
						<entry><literal>%b %d</literal></entry>
						<entry>Dec 10</entry>
					</row>
					<row>
						<entry>Older than 1 Year</entry>
						<entry><literal>%m/%y</literal></entry>
						<entry>06/14</entry>
					</row>
				</tbody>
			</tgroup>
		</table>

		<para>
        For an explanation of the date formatting strings, see
        <literal>strftime(3).</literal>
		</para>

		<para>
        By carefully picking your formats, the dates can remain
        unambiguous and compact.
		</para>

		<para>
		Mutt's conditional format strings have the form:
		(whitespace introduced for clarity)
		</para>

		<screen>%? TEST ? TRUE &amp; FALSE ?</screen>

		<para>
		The examples below use the test <quote>%[</quote> &mdash; the date
		of the message in the local timezone.  They will also work with
		<quote>%(</quote> &mdash; the local time that the message arrived.
		</para>

		<para>
		The date tests are of the form:
		</para>

		<screen>%[nX? TRUE &amp; FALSE ?</screen>

		<itemizedlist>
		<listitem><para><quote>n</quote> is an optional count (defaults to 1 if missing)</para></listitem>
		<listitem><para><quote>X</quote> is the time period</para></listitem>
		</itemizedlist>

		<table id="table-cond-date-format-codes">
			<title>Date Formatting Codes</title>
			<tgroup cols="2">
				<thead>
					<row>
						<entry>Letter</entry>
						<entry>Time Period</entry>
					</row>
				</thead>
				<tbody>
					<row>
						<entry>y</entry>
						<entry>Years</entry>
					</row>
					<row>
						<entry>m</entry>
						<entry>Months</entry>
					</row>
					<row>
						<entry>w</entry>
						<entry>Weeks</entry>
					</row>
					<row>
						<entry>d</entry>
						<entry>Days</entry>
					</row>
					<row>
						<entry>H</entry>
						<entry>Hours</entry>
					</row>
					<row>
						<entry>M</entry>
						<entry>Minutes</entry>
					</row>
				</tbody>
			</tgroup>
		</table>

		<table id="table-cond-date-example-tests">
			<title>Example Date Tests</title>
			<tgroup cols="2">
				<thead>
					<row>
						<entry>Test</entry>
						<entry>Meaning</entry>
					</row>
				</thead>
				<tbody>
					<row>
						<entry><literal>%[y</literal></entry>
						<entry>This year</entry>
					</row>
					<row>
						<entry><literal>%[1y</literal></entry>
						<entry>This year</entry>
					</row>
					<row>
						<entry><literal>%[6m</literal></entry>
						<entry>In the last 6 months</entry>
					</row>
					<row>
						<entry><literal>%[w</literal></entry>
						<entry>This week</entry>
					</row>
					<row>
						<entry><literal>%[d</literal></entry>
						<entry>Today</entry>
					</row>
					<row>
						<entry><literal>%[4H</literal></entry>
						<entry>In the last 4 hours</entry>
					</row>
				</tbody>
			</tgroup>
		</table>

		<sect3 id="cond-date-example1">
			<title>Example 1</title>

			<para>We start with a one-condition test.</para>

			<table id="table-cond-date-example1">
				<title>Example 1</title>
				<tgroup cols="4">
					<thead>
						<row>
							<entry>Test</entry>
							<entry>Date Range</entry>
							<entry>Format String</entry>
							<entry>Example</entry>
						</row>
					</thead>
					<tbody>
						<row>
							<entry><literal>%[1m</literal></entry>
							<entry>This month</entry>
							<entry><literal>%[%b %d]</literal></entry>
							<entry>Dec 10</entry>
						</row>
						<row>
							<entry></entry>
							<entry>Older</entry>
							<entry><literal>%[%Y-%m-%d]</literal></entry>
							<entry>2015-04-23</entry>
						</row>
					</tbody>
				</tgroup>
			</table>

			<para>The $index_format string would contain:</para>
<screen>
%?[1m?%[%b %d]&amp;%[%Y-%m-%d]?
</screen>
 
			<para>
				Reparsed a little, for clarity, you can see the
				test condition and the two format strings.
			</para>

<screen>
%?[1m?        &amp;           ?
      %[%b %d] %[%Y-%m-%d]
</screen>

		</sect3>

		<sect3 id="cond-date-example2">
			<title>Example 2</title>

			<para>
			This example contains three test conditions and four date formats.
			</para>

			<table id="table-cond-date-example2">
				<title>Example 2</title>
				<tgroup cols="4">
					<thead>
						<row>
							<entry>Test</entry>
							<entry>Date Range</entry>
							<entry>Format String</entry>
							<entry>Example</entry>
						</row>
					</thead>
					<tbody>
						<row>
							<entry><literal>%[d</literal></entry>
							<entry>Today</entry>
							<entry><literal>%[%H:%M ] </literal></entry>
							<entry>12:34</entry>
						</row>
						<row>
							<entry><literal>%[m</literal></entry>
							<entry>This month</entry>
							<entry><literal>%[%a %d]</literal></entry>
							<entry>Thu 12</entry>
						</row>
						<row>
							<entry><literal>%[y</literal></entry>
							<entry>This year</entry>
							<entry><literal>%[%b %d]</literal></entry>
							<entry>Dec 10</entry>
						</row>
						<row>
							<entry></entry>
							<entry>Older</entry>
							<entry><literal>%[%m/%y ]</literal></entry>
							<entry>06/15</entry>
						</row>
					</tbody>
				</tgroup>
			</table>

			<para>The $index_format string would contain:</para>
 
<screen>
%&lt;[y?%&lt;[m?%&lt;[d?%[%H:%M ]&amp;%[%a %d]&gt;&amp;%[%b %d]&gt;&amp;%[%m/%y ]&gt;
</screen>

			<para>
				Reparsed a little, for clarity, you can see the
				test conditions and the four format strings.
			</para>

<screen>
%&lt;[y?                                       &amp;%[%m/%y ]&gt;  Older
     %&lt;[m?                        &amp;%[%b %d]&gt;             This year
          %&lt;[d?         &amp;%[%a %d]&gt;                       This month
               %[%H:%M ]                                 Today
</screen>

			<para>
			This a another view of the same example, with some whitespace
			for clarity.
			</para>

<screen>
%&lt;[y? %&lt;[m? %&lt;[d? AAA &amp; BBB &gt; &amp; CCC &gt; &amp; DDD &gt;
</screen>

			<literallayout>
AAA = %[%H:%M ]
BBB = %[%a %d]
CCC = %[%b %d]
DDD = %[%m/%y ]
			</literallayout>
		</sect3>
	</sect2>

	<sect2 id="cond-date-variables">
		<title>Variables</title>

        <para>
		The <quote>cond-date</quote> patch doesn't have any config of its own.
		It modifies the behavior of the format strings.
        </para>
	</sect2>

<!--
	<sect2 id="cond-date-functions">
		<title>Functions</title>
		<para>None</para>
	</sect2>

	<sect2 id="cond-date-commands">
		<title>Commands</title>
		<para>None</para>
	</sect2>

	<sect2 id="cond-date-colors">
		<title>Colors</title>
		<para>None</para>
	</sect2>

	<sect2 id="cond-date-sort">
		<title>Sort</title>
		<para>None</para>
	</sect2>
-->

	<sect2 id="cond-date-muttrc">
		<title>Muttrc</title>
<screen>
<emphasis role="comment"># Example Mutt config file for the 'index-color' feature.
#
# The default index_format is:
#       '%4C %Z %{%b %d} %-15.15L (%?l?%4l&amp;%4c?) %s'
#
# We replace the date field '%{%b %d}', giving:</emphasis>
set index_format='%4C %Z %&lt;[y?%&lt;[m?%&lt;[d?%[%H:%M ]&amp;%[%a %d]&gt;&amp;%[%b %d]&gt;&amp;%[%m/%y ]&gt; %-15.15L (%?l?%4l&amp;%4c?) %s'
 
<emphasis role="comment"># Test  Date Range  Format String  Example
# --------------------------------------------
# %[d   Today       %[%H:%M ]      12:34
# %[m   This month  %[%a %d]       Thu 12
# %[y   This year   %[%b %d]       Dec 10
# -     Older       %[%m/%y ]      06/15
 
# vim: syntax=muttrc</emphasis>
</screen>
	</sect2>

	<sect2 id="cond-date-see-also">
		<title>See Also</title>

		<itemizedlist>
			<listitem><para><ulink url="http://www.neomutt.org/">NeoMutt Project</ulink></para></listitem>
			<listitem><para><link linkend="index-format">$index_format</link></para></listitem>
			<listitem><para><link linkend="nested-if">nested-if patch</link></para></listitem>
			<listitem><para><literal>strftime(3)</literal></para></listitem>
		</itemizedlist>
	</sect2>

	<sect2 id="cond-date-known-bugs">
		<title>Known Bugs</title>

		<para>
			Date parsing doesn't quite do what you expect.
			<quote>1w</quote> doesn't mean the <quote>in the last 7 days</quote>, but
			<quote><emphasis>this</emphasis> week</quote>.  This doesn't match
			the normal Mutt behaviour: for example <literal>~d>1w</literal>
			means emails dated in the last 7 days.
		</para>

	</sect2>

	<sect2 id="cond-date-credits">
		<title>Credits</title>
		<itemizedlist>
		<listitem><para>Aaron Schrab <email>aaron@schrab.com</email></para></listitem>
		<listitem><para>Eric Davis <email>edavis@insanum.com</email></para></listitem>
		<listitem><para>Richard Russon <email>rich@flatcap.org</email></para></listitem>
		</itemizedlist>
	</sect2>
</sect1>

<sect1 id="tls-sni">
	<title>TLS-SNI Patch</title>
	<subtitle>Negotiate with a server for a TSL/SSL certificate</subtitle>

	<sect2 id="tls-sni-patch">
		<title>Patch</title>

		<para>
			To check if Mutt supports <quote>TLS-SNI</quote>, look for
			<quote>patch-tls-sni</quote> in the mutt version.
			See: <xref linkend="mutt-patches"/>.
		</para>

		<itemizedlist>
			<title>Dependencies:</title>
			<listitem><para>mutt-1.6.1</para></listitem>
			<listitem><para>OpenSSL</para></listitem>
		</itemizedlist>

		<para>This patch is part of the <ulink url="http://www.neomutt.org/">NeoMutt Project</ulink>.</para>
	</sect2>

	<sect2 id="tls-sni-intro">
		<title>Introduction</title>

		<para>
		The <quote>TLS-SNI</quote> patch adds support for TLS virtual hosting.
		If your mail server doesn't support this everything will still work
		normally.
		</para>

		<para>
		TLS supports sending the expected server hostname during the
		handshake, via the SNI extension.  This can be used to select a
		server certificate to issue to the client, permitting
		virtual-hosting without requiring multiple IP addresses.
		</para>

		<para>
		This has been tested against Exim 4.80, which optionally logs SNI
		and can perform vhosting.
		</para>

        <para>
		To verify TLS SNI support by a server, you can use:
        </para>

<screen>
openssl s_client -host &lt;imap server&gt; -port &lt;port&gt; -tls1 -servername &lt;imap server&gt;
</screen>
	</sect2>

<!--
	<sect2 id="tls-sni-variables">
		<title>Variables</title>
		<para>None</para>
	</sect2>

	<sect2 id="tls-sni-functions">
		<title>Functions</title>
		<para>None</para>
	</sect2>

	<sect2 id="tls-sni-commands">
		<title>Commands</title>
		<para>None</para>
	</sect2>

	<sect2 id="tls-sni-colors">
		<title>Colors</title>
		<para>None</para>
	</sect2>

	<sect2 id="tls-sni-sort">
		<title>Sort</title>
		<para>None</para>
	</sect2>
-->

	<sect2 id="tls-sni-muttrc">
		<title>Muttrc</title>
		<para>None</para>
	</sect2>

	<sect2 id="tls-sni-see-also">
		<title>See Also</title>

		<itemizedlist>
			<listitem><para><ulink url="http://www.neomutt.org/">NeoMutt Project</ulink></para></listitem>
		</itemizedlist>
	</sect2>

	<sect2 id="tls-sni-known-bugs">
		<title>Known Bugs</title>
		<para>None</para>
	</sect2>

	<sect2 id="tls-sni-credits">
		<title>Credits</title>
		<itemizedlist>
		<listitem><para>Jeremy Katz <email>katzj@linuxpower.org</email></para></listitem>
		<listitem><para>Phil Pennock <email>mutt-dev@spodhuis.demon.nl</email></para></listitem>
		<listitem><para>Richard Russon <email>rich@flatcap.org</email></para></listitem>
		</itemizedlist>
	</sect2>
</sect1>

<sect1 id="sidebar">
	<title>Sidebar Patch</title>
	<subtitle>Overview of mailboxes</subtitle>

	<sect2 id="sidebar-patch">
		<title>Patch</title>

		<para>
			To check if Mutt supports <quote>Sidebar</quote>, look for
			<quote>+USE_SIDEBAR</quote> in the mutt version.
			See: <xref linkend="compile-time-features"/>.
		</para>

		<itemizedlist>
			<title>Dependencies:</title>
			<listitem><para>mutt-1.6.1</para></listitem>
		</itemizedlist>

		<para>This patch is part of the <ulink url="http://www.neomutt.org/">NeoMutt Project</ulink>.</para>
	</sect2>

	<sect2 id="sidebar-intro">
		<title>Introduction</title>

		<para>
			The Sidebar shows a list of all your mailboxes.  The list can be
			turned on and off, it can be themed and the list style can be
			configured.
		</para>

		<para>
			This part of the manual is a reference guide.
			If you want a simple introduction with examples see the
			<link linkend="intro-sidebar">Sidebar Howto</link>.
			If you just want to get started, you could use the sample
			<link linkend="sidebar-muttrc">Sidebar muttrc</link>.
		</para>

		<para>
			This version of Sidebar is based on Terry Chan's
			<ulink url="http://www.lunar-linux.org/mutt-sidebar/">2015-11-11 release</ulink>.
			It contains many
			<emphasis role="bold"><link linkend="intro-sidebar-features">new features</link></emphasis>,
			lots of
			<emphasis role="bold"><link linkend="intro-sidebar-bugfixes">bugfixes</link></emphasis>.
		</para>
	</sect2>

	<sect2 id="sidebar-variables">
		<title>Variables</title>

		<table id="table-sidebar-variables">
			<title>Sidebar Variables</title>
			<tgroup cols="3">
				<thead>
					<row>
						<entry>Name</entry>
						<entry>Type</entry>
						<entry>Default</entry>
					</row>
				</thead>
				<tbody>
					<row>
						<entry><literal>sidebar_delim_chars</literal></entry>
						<entry>string</entry>
						<entry><literal>/.</literal></entry>
					</row>
					<row>
						<entry><literal>sidebar_divider_char</literal></entry>
						<entry>string</entry>
						<entry><literal>|</literal></entry>
					</row>
					<row>
						<entry><literal>sidebar_folder_indent</literal></entry>
						<entry>boolean</entry>
						<entry><literal>no</literal></entry>
					</row>
					<row>
						<entry><literal>sidebar_format</literal></entry>
						<entry>string</entry>
						<entry><literal>%B%?F? [%F]?%* %?N?%N/?%S</literal></entry>
					</row>
					<row>
						<entry><literal>sidebar_indent_string</literal></entry>
						<entry>string</entry>
						<entry><literal>&nbsp;&nbsp;</literal> (two spaces)</entry>
					</row>
					<row>
						<entry><literal>sidebar_new_mail_only</literal></entry>
						<entry>boolean</entry>
						<entry><literal>no</literal></entry>
					</row>
					<row>
						<entry><literal>sidebar_next_new_wrap</literal></entry>
						<entry>boolean</entry>
						<entry><literal>no</literal></entry>
					</row>
					<row>
						<entry><literal>sidebar_refresh_time</literal></entry>
						<entry>number</entry>
						<entry><literal>60</literal></entry>
					</row>
					<row>
						<entry><literal>sidebar_short_path</literal></entry>
						<entry>boolean</entry>
						<entry><literal>no</literal></entry>
					</row>
					<row>
						<entry><literal>sidebar_sort_method</literal></entry>
						<entry>enum</entry>
						<entry><literal>SORT_ORDER</literal></entry>
					</row>
					<row>
						<entry><literal>sidebar_visible</literal></entry>
						<entry>boolean</entry>
						<entry><literal>no</literal></entry>
					</row>
					<row>
						<entry><literal>sidebar_whitelist</literal></entry>
						<entry>list</entry>
						<entry>(empty)</entry>
					</row>
					<row>
						<entry><literal>sidebar_width</literal></entry>
						<entry>number</entry>
						<entry><literal>20</literal></entry>
					</row>
				</tbody>
			</tgroup>
		</table>
	</sect2>

	<sect2 id="sidebar-functions">
		<title>Functions</title>

		<para>
			Sidebar adds the following functions to Mutt.
			By default, none of them are bound to keys.
		</para>

		<table id="table-sidebar-functions">
			<title>Sidebar Functions</title>
			<tgroup cols="3">
				<thead>
					<row>
						<entry>Menus</entry>
						<entry>Function</entry>
						<entry>Description</entry>
					</row>
				</thead>
				<tbody>
					<row>
						<entry>index,pager</entry>
						<entry><literal>&lt;sidebar-next&gt;</literal></entry>
						<entry>Move the highlight to next mailbox</entry>
					</row>
					<row>
						<entry>index,pager</entry>
						<entry><literal>&lt;sidebar-next-new&gt;</literal></entry>
						<entry>Move the highlight to next mailbox with new mail</entry>
					</row>
					<row>
						<entry>index,pager</entry>
						<entry><literal>&lt;sidebar-open&gt;</literal></entry>
						<entry>Open highlighted mailbox</entry>
					</row>
					<row>
						<entry>index,pager</entry>
						<entry><literal>&lt;sidebar-page-down&gt;</literal></entry>
						<entry>Scroll the Sidebar down 1 page</entry>
					</row>
					<row>
						<entry>index,pager</entry>
						<entry><literal>&lt;sidebar-page-up&gt;</literal></entry>
						<entry>Scroll the Sidebar up 1 page</entry>
					</row>
					<row>
						<entry>index,pager</entry>
						<entry><literal>&lt;sidebar-prev&gt;</literal></entry>
						<entry>Move the highlight to previous mailbox</entry>
					</row>
					<row>
						<entry>index,pager</entry>
						<entry><literal>&lt;sidebar-prev-new&gt;</literal></entry>
						<entry>Move the highlight to previous mailbox with new mail</entry>
					</row>
					<row>
						<entry>index,pager</entry>
						<entry><literal>&lt;sidebar-toggle-visible&gt;</literal></entry>
						<entry>Make the Sidebar (in)visible</entry>
					</row>
				</tbody>
			</tgroup>
		</table>
	</sect2>

	<sect2 id="sidebar-commands">
		<title>Commands</title>
		<cmdsynopsis>
			<command>sidebar_whitelist</command>
			<arg choice="plain">
				<replaceable class="parameter">mailbox</replaceable>
			</arg>
			<arg choice="opt" rep="repeat">
				<replaceable class="parameter">mailbox</replaceable>
			</arg>
		</cmdsynopsis>
	</sect2>

	<sect2 id="sidebar-colors">
		<title>Colors</title>

		<table id="table-sidebar-colors">
			<title>Sidebar Colors</title>
			<tgroup cols="3">
				<thead>
					<row>
						<entry>Name</entry>
						<entry>Default Color</entry>
						<entry>Description</entry>
					</row>
				</thead>
				<tbody>
					<row>
						<entry><literal>sidebar_divider</literal></entry>
						<entry>default</entry>
						<entry>The dividing line between the Sidebar and the Index/Pager panels</entry>
					</row>
					<row>
						<entry><literal>sidebar_flagged</literal></entry>
						<entry>default</entry>
						<entry>Mailboxes containing flagged mail</entry>
					</row>
					<row>
						<entry><literal>sidebar_highlight</literal></entry>
						<entry>underline</entry>
						<entry>Cursor to select a mailbox</entry>
					</row>
					<row>
						<entry><literal>sidebar_indicator</literal></entry>
						<entry>mutt <literal>indicator</literal></entry>
						<entry>The mailbox open in the Index panel</entry>
					</row>
					<row>
						<entry><literal>sidebar_new</literal></entry>
						<entry>default</entry>
						<entry>Mailboxes containing new mail</entry>
					</row>
					<row>
						<entry><literal>sidebar_spoolfile</literal></entry>
						<entry>default</entry>
						<entry>Mailbox that receives incoming mail</entry>
					</row>
				</tbody>
			</tgroup>
		</table>

		If the <literal>sidebar_indicator</literal> color isn't set, then the default Mutt
		indicator color will be used (the color used in the index panel).
	</sect2>

	<sect2 id="sidebar-sort">
		<title>Sort</title>

		<table id="table-sidebar-sort">
			<title>Sidebar Sort</title>
			<tgroup cols="2">
				<thead>
					<row>
						<entry>Sort</entry>
						<entry>Description</entry>
					</row>
				</thead>
				<tbody>
					<row>
						<entry><literal>alpha</literal></entry>
						<entry>Alphabetically by path</entry>
					</row>
					<row>
						<entry><literal>count</literal></entry>
						<entry>Total number of messages</entry>
					</row>
					<row>
						<entry><literal>flagged</literal></entry>
						<entry>Number of flagged messages</entry>
					</row>
					<row>
						<entry><literal>name</literal></entry>
						<entry>Alphabetically by path</entry>
					</row>
					<row>
						<entry><literal>new</literal></entry>
						<entry>Number of new messages</entry>
					</row>
					<row>
						<entry><literal>path</literal></entry>
						<entry>Alphabetically by path</entry>
					</row>
					<row>
						<entry><literal>unsorted</literal></entry>
						<entry>Do not resort the paths</entry>
					</row>
				</tbody>
			</tgroup>
		</table>
	</sect2>

	<sect2 id="sidebar-muttrc">
		<title>Muttrc</title>
<screen>
<emphasis role="comment"># This is a complete list of sidebar-related configuration.
 
# --------------------------------------------------------------------------
# VARIABLES - shown with their default values
# --------------------------------------------------------------------------
 
# Should the Sidebar be shown?</emphasis>
set sidebar_visible = no
 
<emphasis role="comment"># How wide should the Sidebar be in screen columns?
# Note: Some characters, e.g. Chinese, take up two columns each.</emphasis>
set sidebar_width = 20
 
<emphasis role="comment"># Should the mailbox paths be abbreviated?</emphasis>
set sidebar_short_path = no
 
<emphasis role="comment"># When abbreviating mailbox path names, use any of these characters as path
# separators.  Only the part after the last separators will be shown.
# For file folders '/' is good.  For IMAP folders, often '.' is useful.</emphasis>
set sidebar_delim_chars = '/.'
 
<emphasis role="comment"># If the mailbox path is abbreviated, should it be indented?</emphasis>
set sidebar_folder_indent = no
 
<emphasis role="comment"># Indent mailbox paths with this string.</emphasis>
set sidebar_indent_string = '  '
 
<emphasis role="comment"># Make the Sidebar only display mailboxes that contain new, or flagged,
# mail.</emphasis>
set sidebar_new_mail_only = no
 
<emphasis role="comment"># Any mailboxes that are whitelisted will always be visible, even if the
# sidebar_new_mail_only option is enabled.</emphasis>
sidebar_whitelist '/home/user/mailbox1'
sidebar_whitelist '/home/user/mailbox2'
 
<emphasis role="comment"># When searching for mailboxes containing new mail, should the search wrap
# around when it reaches the end of the list?</emphasis>
set sidebar_next_new_wrap = no
 
<emphasis role="comment"># The character to use as the divider between the Sidebar and the other Mutt
# panels.
# Note: Only the first character of this string is used.</emphasis>
set sidebar_divider_char = '|'
 
<emphasis role="comment"># Display the Sidebar mailboxes using this format string.</emphasis>
set sidebar_format = '%B%?F? [%F]?%* %?N?%N/?%S'
 
<emphasis role="comment"># Sidebar will not refresh its list of mailboxes any more frequently than
# this number of seconds.  This will help reduce disk/network traffic.</emphasis>
set sidebar_refresh_time = 60
 
<emphasis role="comment"># Sort the mailboxes in the Sidebar using this method:
#       count    - total number of messages
#       flagged  - number of flagged messages
#       new      - number of new messages
#       path     - mailbox path
#       unsorted - do not sort the mailboxes</emphasis>
set sidebar_sort_method = 'unsorted'
 
<emphasis role="comment"># --------------------------------------------------------------------------
# FUNCTIONS - shown with an example mapping
# --------------------------------------------------------------------------
 
# Move the highlight to the previous mailbox</emphasis>
bind index,pager \Cp sidebar-prev
 
<emphasis role="comment"># Move the highlight to the next mailbox</emphasis>
bind index,pager \Cn sidebar-next
 
<emphasis role="comment"># Open the highlighted mailbox</emphasis>
bind index,pager \Co sidebar-open
 
<emphasis role="comment"># Move the highlight to the previous page
# This is useful if you have a LOT of mailboxes.</emphasis>
bind index,pager &lt;F3&gt; sidebar-page-up
 
<emphasis role="comment"># Move the highlight to the next page
# This is useful if you have a LOT of mailboxes.</emphasis>
bind index,pager &lt;F4&gt; sidebar-page-down
 
<emphasis role="comment"># Move the highlight to the previous mailbox containing new, or flagged,
# mail.</emphasis>
bind index,pager &lt;F5&gt; sidebar-prev-new
 
<emphasis role="comment"># Move the highlight to the next mailbox containing new, or flagged, mail.</emphasis>
bind index,pager &lt;F6&gt; sidebar-next-new
 
<emphasis role="comment"># Toggle the visibility of the Sidebar.</emphasis>
bind index,pager B sidebar-toggle-visible
 
<emphasis role="comment"># --------------------------------------------------------------------------
# COLORS - some unpleasant examples are given
# --------------------------------------------------------------------------
# Note: All color operations are of the form:
#       color OBJECT FOREGROUND BACKGROUND
 
# Color of the current, open, mailbox
# Note: This is a general Mutt option which colors all selected items.</emphasis>
color indicator cyan black
 
<emphasis role="comment"># Color of the highlighted, but not open, mailbox.</emphasis>
color sidebar_highlight black color8
 
<emphasis role="comment"># Color of the divider separating the Sidebar from Mutt panels</emphasis>
color sidebar_divider color8 black
 
<emphasis role="comment"># Color to give mailboxes containing flagged mail</emphasis>
color sidebar_flagged red black
 
<emphasis role="comment"># Color to give mailboxes containing new mail</emphasis>
color sidebar_new green black
 
<emphasis role="comment"># --------------------------------------------------------------------------
 
# vim: syntax=muttrc</emphasis>
</screen>
	</sect2>

	<sect2 id="sidebar-see-also">
		<title>See Also</title>

		<itemizedlist>
			<listitem><para><link linkend="regexp">Regular Expressions</link></para></listitem>
			<listitem><para><link linkend="patterns">Patterns</link></para></listitem>
			<listitem><para><link linkend="color">Color command</link></para></listitem>
			<listitem><para><link linkend="notmuch">notmuch patch</link></para></listitem>
		</itemizedlist>
	</sect2>

	<sect2 id="sidebar-known-bugs">
		<title>Known Bugs</title>
		Unsorted isn't
	</sect2>

	<sect2 id="sidebar-credits">
		<title>Credits</title>
		<itemizedlist>
		<listitem><para>Justin Hibbits <email>jrh29@po.cwru.edu</email></para></listitem>
		<listitem><para>Thomer M. Gil <email>mutt@thomer.com</email></para></listitem>
		<listitem><para>David Sterba <email>dsterba@suse.cz</email></para></listitem>
		<listitem><para>Evgeni Golov <email>evgeni@debian.org</email></para></listitem>
		<listitem><para>Fabian Groffen <email>grobian@gentoo.org</email></para></listitem>
		<listitem><para>Jason DeTiberus <email>jdetiber@redhat.com</email></para></listitem>
		<listitem><para>Stefan Assmann <email>sassmann@kpanic.de</email></para></listitem>
		<listitem><para>Steve Kemp <email>steve@steve.org.uk</email></para></listitem>
		<listitem><para>Terry Chan <email>tchan@lunar-linux.org</email></para></listitem>
		<listitem><para>Tyler Earnest <email>tylere@rne.st</email></para></listitem>
		<listitem><para>Richard Russon <email>rich@flatcap.org</email></para></listitem>
		</itemizedlist>
	</sect2>
</sect1>

<sect1 id="ifdef">
	<title>Ifdef Patch</title>
	<subtitle>Conditional config options</subtitle>

	<sect2 id="ifdef-patch">
		<title>Patch</title>

		<para>
			To check if Mutt supports <quote>ifdef</quote>, look for
			<quote>patch-ifdef</quote> in the mutt version.
			See: <xref linkend="mutt-patches"/>.
		</para>

		<itemizedlist>
			<title>Dependencies:</title>
			<listitem><para>mutt-1.6.1</para></listitem>
		</itemizedlist>

		<para>This patch is part of the <ulink url="http://www.neomutt.org/">NeoMutt Project</ulink>.</para>
	</sect2>

	<sect2 id="ifdef-intro">
		<title>Introduction</title>

		<para>
			The <quote>ifdef</quote> patch introduces three new commands to
			Mutt and allow you to share one config file between versions of Mutt
			that may have different features compiled in.
		</para>

<screen>
ifdef  symbol config-command [args...]  <emphasis role="comment"># If a symbol is defined</emphasis>
ifndef symbol config-command [args...]  <emphasis role="comment"># If a symbol is not defined</emphasis>
finish                                  <emphasis role="comment"># Finish reading the current file</emphasis>
</screen>

		<para>
			Here a symbol can be a <link linkend="variables">$variable</link>,
			<link linkend="functions">&lt;function&gt;</link>,
			<link linkend="commands">command</link> or compile-time symbol, such
			as <quote>USE_IMAP</quote>.
		</para>

        <para>
            <literal>finish</literal> is particularly useful when combined with
            <literal>ifndef</literal>. e.g.
        </para>

<screen>
<emphasis role="comment"># Sidebar config file</emphasis>
ifndef USE_SIDEBAR finish
</screen>

	</sect2>

<!--
	<sect2 id="ifdef-variables">
		<title>Variables</title>
		<para>None</para>
	</sect2>

	<sect2 id="ifdef-functions">
		<title>Functions</title>
		<para>None</para>
	</sect2>
-->

	<sect2 id="ifdef-commands">
		<title>Commands</title>
		<cmdsynopsis>
			<command>ifdef</command>
			<arg choice="plain">
				<replaceable class="parameter">symbol</replaceable>
			</arg>
			<arg choice="plain">
				<replaceable class="parameter">"config-command [args]"</replaceable>
			</arg>
			<command>ifndef</command>
			<arg choice="plain">
				<replaceable class="parameter">symbol</replaceable>
			</arg>
			<arg choice="plain">
				<replaceable class="parameter">"config-command [args]"</replaceable>
			</arg>
			<command>finish</command>
		</cmdsynopsis>
	</sect2>

<!--
	<sect2 id="ifdef-colors">
		<title>Colors</title>
		<para>None</para>
	</sect2>

	<sect2 id="ifdef-sort">
		<title>Sort</title>
		<para>None</para>
	</sect2>
-->

	<sect2 id="ifdef-muttrc">
		<title>Muttrc</title>
<screen>
<emphasis role="comment"># Example Mutt config file for the 'ifdef' feature.
 
# This feature introduces three useful commands which allow you to share
# one config file between versions of Mutt that may have different
# features compiled in.
 
#	ifdef  symbol config-command [args...]
#	ifndef symbol config-command [args...]
#	finish                                
 
# The 'ifdef' command tests whether Mutt understands the name of
# a variable, function, command or compile-time symbol.
# If it does, then it executes a config command.
 
# The 'ifndef' command tests whether a symbol does NOT exist.
 
# The 'finish' command tells Mutt to stop reading current config file.
 
# If the 'trash' variable exists, set it.</emphasis>
ifdef trash 'set trash=~/Mail/trash'
 
<emphasis role="comment"># If the 'tag-pattern' function exists, bind a key to it.</emphasis>
ifdef tag-pattern 'bind index &lt;F6&gt; tag-pattern'
 
<emphasis role="comment"># If the 'imap-fetch-mail' command exists, read my IMAP config.</emphasis>
ifdef imap-fetch-mail 'source ~/.mutt/imap.rc'
 
<emphasis role="comment"># If the compile-time symbol 'USE_SIDEBAR' does not exist, then
# stop reading the current config file.</emphasis>
ifndef USE_SIDEBAR finish
 
<emphasis role="comment"># vim: syntax=muttrc</emphasis>
</screen>
	</sect2>

	<sect2 id="ifdef-see-also">
		<title>See Also</title>

		<itemizedlist>
			<listitem><para><ulink url="http://www.neomutt.org/">NeoMutt Project</ulink></para></listitem>
		</itemizedlist>
	</sect2>

	<sect2 id="ifdef-known-bugs">
		<title>Known Bugs</title>
		<para>None</para>
	</sect2>

	<sect2 id="ifdef-credits">
		<title>Credits</title>
		<itemizedlist>
		<listitem><para>Cedric Duval <email>cedricduval@free.fr</email></para></listitem>
		<listitem><para>Matteo F. Vescovi <email>mfvescovi@gmail.com</email></para></listitem>
		<listitem><para>Richard Russon <email>rich@flatcap.org</email></para></listitem>
		</itemizedlist>
	</sect2>
</sect1>

<sect1 id="fmemopen">
	<title>Fmemopen Patch</title>
	<subtitle>Replace some temporary files with memory buffers</subtitle>

	<sect2 id="fmemopen-patch">
		<title>Patch</title>

		<para>
			To check if Mutt supports <quote>fmemopen</quote>, look for
			<quote>patch-fmemopen</quote> in the mutt version.
			See: <xref linkend="mutt-patches"/>.
		</para>

		<itemizedlist>
			<title>Dependencies:</title>
			<listitem><para>mutt-1.6.1</para></listitem>
			<listitem><para><literal>open_memstream()</literal>, <literal>fmemopen()</literal> from glibc</para></listitem>
		</itemizedlist>

		<para>This patch is part of the <ulink url="http://www.neomutt.org/">NeoMutt Project</ulink>.</para>
	</sect2>

	<sect2 id="fmemopen-intro">
		<title>Introduction</title>

        <para>
		The <quote>fmemopen</quote> patch speeds up some searches.
        </para>

        <para>
		This patch changes a few places where Mutt creates temporary files.
		It replaces them with in-memory buffers.  This should improve the
		performance when searching the header or body using the
		<link linkend="thorough-search">$thorough_search</link> option.
        </para>

        <para>
		There are no user-configurable parts.
        </para>

        <para>
		This patch depends on <literal>open_memstream()</literal> and
		<literal>fmemopen()</literal>.  They are provided by glibc.  Without
		them, Mutt will simply create temporary files.
        </para>
	</sect2>

<!--
	<sect2 id="fmemopen-variables">
		<title>Variables</title>
		<para>None</para>
	</sect2>

	<sect2 id="fmemopen-functions">
		<title>Functions</title>
		<para>None</para>
	</sect2>

	<sect2 id="fmemopen-commands">
		<title>Commands</title>
		<para>None</para>
	</sect2>

	<sect2 id="fmemopen-colors">
		<title>Colors</title>
		<para>None</para>
	</sect2>

	<sect2 id="fmemopen-sort">
		<title>Sort</title>
		<para>None</para>
	</sect2>
-->

	<sect2 id="fmemopen-muttrc">
		<title>Muttrc</title>
		<para>None</para>
	</sect2>

	<sect2 id="fmemopen-see-also">
		<title>See Also</title>

		<itemizedlist>
			<listitem><para><ulink url="http://www.neomutt.org/">NeoMutt Project</ulink></para></listitem>
			<listitem><para><link linkend="compile-time-features">Compile-Time Features</link></para></listitem>
			<listitem><para><literal>fmemopen(3)</literal></para></listitem>
		</itemizedlist>
	</sect2>

	<sect2 id="fmemopen-known-bugs">
		<title>Known Bugs</title>
		<para>None</para>
	</sect2>

	<sect2 id="fmemopen-credits">
		<title>Credits</title>
		<itemizedlist>
		<listitem><para>Julius Plenz <email>plenz@cis.fu-berlin.de</email></para></listitem>
		<listitem><para>Richard Russon <email>rich@flatcap.org</email></para></listitem>
		</itemizedlist>
	</sect2>
</sect1>

<sect1 id="initials">
	<title>Initials Expando Patch</title>
	<subtitle>Expando for author's initials</subtitle>

	<sect2 id="initials-patch">
		<title>Patch</title>

		<para>
			To check if Mutt supports <quote>Initials</quote>, look for
			<quote>patch-initials</quote> in the mutt version.
			See: <xref linkend="mutt-patches"/>.
		</para>

		<itemizedlist>
			<title>Dependencies:</title>
			<listitem><para>mutt-1.6.1</para></listitem>
		</itemizedlist>

		<para>This patch is part of the <ulink url="http://www.neomutt.org/">NeoMutt Project</ulink>.</para>
	</sect2>

	<sect2 id="initials-intro">
		<title>Introduction</title>

        <para>
		The <quote>initials</quote> patch adds an expando (%I) for an author's
		initials.
        </para>

		<para>
		The index panel displays a list of emails.  Its layout is controlled by
		the <link linkend="index-format">$index_format</link> variable.  Using
		this expando saves space in the index panel.  This can be useful if you
		are regularly working with a small set of people.
		</para>
	</sect2>

	<sect2 id="initials-variables">
		<title>Variables</title>

        <para>
        This patch has no config of its own.  It adds an expando which can be
		used in the <link linkend="index-format">$index_format</link> variable.
        </para>
	</sect2>

<!--
	<sect2 id="initials-functions">
		<title>Functions</title>
		<para>None</para>
	</sect2>

	<sect2 id="initials-commands">
		<title>Commands</title>
		<para>None</para>
	</sect2>

	<sect2 id="initials-colors">
		<title>Colors</title>
		<para>None</para>
	</sect2>

	<sect2 id="initials-sort">
		<title>Sort</title>
		<para>None</para>
	</sect2>
-->

	<sect2 id="initials-muttrc">
		<title>Muttrc</title>
<screen>
<emphasis role="comment"># Example Mutt config file for the 'initials' patch.
 
# The 'initials' patch has no config of its own.
# It adds an expando for an author's initials,
# which can be used in the 'index_format' variable.
 
# The default 'index_format' is:</emphasis>
set index_format='%4C %Z %{%b %d} %-15.15L (%?l?%4l&amp;%4c?) %s'
 
<emphasis role="comment"># Where %L represents the author/recipient
 
# This might look like:
#       1   + Nov 17 David Bowie   Changesbowie    ( 689)
#       2   ! Nov 17 Stevie Nicks  Rumours         ( 555)
#       3   + Nov 16 Jimi Hendrix  Voodoo Child    ( 263)
#       4   + Nov 16 Debbie Harry  Parallel Lines  ( 540)
 
# Using the %I expando:</emphasis>
set index_format='%4C %Z %{%b %d} %I (%?l?%4l&amp;%4c?) %s'
 
<emphasis role="comment"># This might look like:
#       1   + Nov 17 DB Changesbowie    ( 689)
#       2   ! Nov 17 SN Rumours         ( 555)
#       3   + Nov 16 JH Voodoo Child    ( 263)
#       4   + Nov 16 DH Parallel Lines  ( 540)
 
# vim: syntax=muttrc</emphasis>
</screen>
	</sect2>

	<sect2 id="initials-see-also">
		<title>See Also</title>

		<itemizedlist>
			<listitem><para><ulink url="http://www.neomutt.org/">NeoMutt Project</ulink></para></listitem>
			<listitem><para><link linkend="index-format">$index_format</link></para></listitem>
			<listitem><para><link linkend="index-color">index-color patch</link></para></listitem>
			<listitem><para><link linkend="folder-hook">folder-hook</link></para></listitem>
		</itemizedlist>
	</sect2>

	<sect2 id="initials-known-bugs">
		<title>Known Bugs</title>
		<para>None</para>
	</sect2>

	<sect2 id="initials-credits">
		<title>Credits</title>
		<itemizedlist>
		<listitem><para>Vsevolod Volkov <email>vvv@mutt.org.ua</email></para></listitem>
		<listitem><para>Richard Russon <email>rich@flatcap.org</email></para></listitem>
		</itemizedlist>
	</sect2>
</sect1>

<sect1 id="trash-folder">
	<title>Trash Folder Patch</title>
	<subtitle>Automatically move "deleted" emails to a trash bin</subtitle>

	<sect2 id="trash-folder-patch">
		<title>Patch</title>

		<para>
			To check if Mutt supports <quote>Trash Folder</quote>, look for
			<quote>patch-trash</quote> in the mutt version.
			See: <xref linkend="mutt-patches"/>.
		</para>

		If IMAP is enabled, this patch will use it

		<itemizedlist>
			<title>Dependencies:</title>
			<listitem><para>mutt-1.6.1</para></listitem>
			<listitem><para>IMAP support</para></listitem>
		</itemizedlist>

		<para>This patch is part of the <ulink url="http://www.neomutt.org/">NeoMutt Project</ulink>.</para>
	</sect2>

	<sect2 id="trash-folder-intro">
		<title>Introduction</title>

		<para>
		In Mutt, when you <quote>delete</quote> an email it is first marked
		deleted.  The email isn't really gone until
		<link linkend="index-map">&lt;sync-mailbox&gt;</link> is called.
		This happens when the user leaves the folder, or the function is called
		manually.
		</para>

		<para>
		After <literal>&lt;sync-mailbox&gt;</literal> has been called the email is gone forever.
		</para>

		<para>
		The <link linkend="trash">$trash</link> variable defines a folder in
		which to keep old emails.  As before, first you mark emails for
		deletion.  When &lt;sync-mailbox&gt; is called the emails are moved to
		the trash folder.
		</para>

		<para>
		The <literal>$trash</literal> path can be either a full directory,
		or be relative to the <link linkend="folder">$folder</link>
		variable, like the <literal>mailboxes</literal> command.
		</para>

		<note>
		Emails deleted from the trash folder are gone forever.
		</note>
	</sect2>

	<sect2 id="trash-folder-variables">
		<title>Variables</title>
		<table id="table-trash-variables">
			<title>Trash Variables</title>
			<tgroup cols="3">
				<thead>
					<row>
						<entry>Name</entry>
						<entry>Type</entry>
						<entry>Default</entry>
					</row>
				</thead>
				<tbody>
					<row>
						<entry>trash</entry>
						<entry>string</entry>
						<entry>(none)</entry>
					</row>
				</tbody>
			</tgroup>
		</table>
	</sect2>

	<sect2 id="trash-folder-functions">
		<title>Functions</title>
		<table id="table-trash-functions">
			<title>Trash Functions</title>
			<tgroup cols="4">
				<thead>
					<row>
						<entry>Menus</entry>
						<entry>Default Key</entry>
						<entry>Function</entry>
						<entry>Description</entry>
					</row>
				</thead>
				<tbody>
					<row>
						<entry>index,pager</entry>
						<entry>(none)</entry>
						<entry><literal>&lt;purge-message&gt;</literal></entry>
						<entry>really delete the current entry, bypassing the trash folder</entry>
					</row>
				</tbody>
			</tgroup>
		</table>
	</sect2>

<!--
	<sect2 id="trash-folder-commands">
		<title>Commands</title>
		<para>None</para>
	</sect2>

	<sect2 id="trash-folder-colors">
		<title>Colors</title>
		<para>None</para>
	</sect2>

	<sect2 id="trash-folder-sort">
		<title>Sort</title>
		<para>None</para>
	</sect2>
-->

	<sect2 id="trash-folder-muttrc">
		<title>Muttrc</title>
<screen>
<emphasis role="comment"># Example Mutt config file for the 'trash' feature.
 
# This feature defines a new 'trash' folder.
# When mail is deleted it will be moved to this folder.
 
# Folder in which to put deleted emails</emphasis>
set trash='+Trash'
set trash='/home/flatcap/Mail/Trash'
 
<emphasis role="comment"># The default delete key 'd' will move an email to the 'trash' folder
# Bind 'D' to REALLY delete an email</emphasis>
bind index D purge-message
 
<emphasis role="comment"># Note: Deleting emails from the 'trash' folder will REALLY delete them.
 
# vim: syntax=muttrc</emphasis>
</screen>
	</sect2>

	<sect2 id="trash-folder-see-also">
		<title>See Also</title>

		<itemizedlist>
			<listitem><para><ulink url="http://www.neomutt.org/">NeoMutt Project</ulink></para></listitem>
			<listitem><para><link linkend="folder-hook">folder-hook</link></para></listitem>
		</itemizedlist>
	</sect2>

	<sect2 id="trash-folder-known-bugs">
		<title>Known Bugs</title>
		<para>None</para>
	</sect2>

	<sect2 id="trash-folder-credits">
		<title>Credits</title>
		<itemizedlist>
		<listitem><para>Cedric Duval <email>cedricduval@free.fr</email></para></listitem>
		<listitem><para>Benjamin Kuperman <email>kuperman@acm.org</email></para></listitem>
		<listitem><para>Paul Miller <email>paul@voltar.org</email></para></listitem>
		<listitem><para>Richard Russon <email>rich@flatcap.org</email></para></listitem>
		</itemizedlist>
	</sect2>
</sect1>

<sect1 id="limit-current-thread">
	<title>Limit-Current-Thread Patch</title>
	<subtitle>Focus on one Email Thread</subtitle>

	<sect2 id="limit-current-thread-patch">
		<title>Patch</title>

		<para>
			To check if Mutt supports <quote>limit-current-thread</quote>, look for
			<quote>patch-limit-current-thread</quote> in the mutt version.
			See: <xref linkend="mutt-patches"/>.
		</para>

		<itemizedlist>
			<title>Dependencies:</title>
			<listitem><para>mutt-1.6.1</para></listitem>
		</itemizedlist>

		<para>This patch is part of the <ulink url="http://www.neomutt.org/">NeoMutt Project</ulink>.</para>
	</sect2>

	<sect2 id="limit-current-thread-intro">
		<title>Introduction</title>

		<para>
			This patch adds a new way of using the
			<link linkend="tuning-search">Limit Command</link>.
                        The <literal>&lt;limit-current-thread&gt;</literal>
                        function restricts the view to just the current thread.
                        Setting the limit (the <literal>l</literal> key) to
                        <quote>all</quote> will restore the full email list.
		</para>

	</sect2>

<!--
	<sect2 id="limit-current-thread-variables">
		<title>Variables</title>
		<para>None</para>
	</sect2>
-->
	<sect2 id="limit-current-thread-functions">
		<title>Functions</title>

		<table id="table-limit-current-thread-functions">
			<title>Limit-Current-Thread Functions</title>
			<tgroup cols="4">
				<thead>
					<row>
						<entry>Menus</entry>
						<entry>Default Key</entry>
						<entry>Function</entry>
						<entry>Description</entry>
=======
			<listitem><para>mutt-1.5.24</para></listitem>
		</itemizedlist>

		<para>This patch is part of the <ulink url="https://github.com/neomutt/neomutt/wiki">NeoMutt Project</ulink>.</para>
	</sect2>

	<sect2 id="keywords-intro">
		<title>Introduction</title>

		<para>
		Unify label/keyword handling.
		</para>

		<para>
		Since x-labels were added to mutt in 2000, a number of other approaches
		to what we now call <quote>tagging</quote> have also emerged.
		One of them was even made standard in RFC 2822.
		This update unifies the handling of all these strategies.
		</para>

		<para>
		We start by changing mutt's internal keyword storage from a single
		string which may contain whitespace to a list of discrete keywords.
		This has advantages for keyword completion as well as for portabilty
		among varying "standards" for keyword storage.  This may represent
		a significant change for existing mutt users who have set x-labels
		containing spaces, and should be regarded with suspicion.  The
		advantages are significant, though.
		</para>

		<para>
		Next we allow mutt to parse keywords into this internal list from
		any of the following headers: X-Label (freeform), X-Keywords
		(space-delimited), X-Mozilla-Keys (space-delimited), and Keywords (RFC
		2822, comma-space-delimited).  Mutt remembers which headers it sourced
		keywords from, and can rewrite those headers when saving messages for
		compatibility with the mailer of origin.
		</para>

		<para>
		(X-Label was specified as freeform text by mutt, its only known
		implementation.  X-Labels have been used both as a
		<quote>tagging</quote> device, probably with space delimiting, and as a
		<quote>memo</quote> field, where space-delimited parsing would ruin the
		semantics of the memo.  By default mutt will not split X-Labels at all.
		Set $xlabel_delimiter if your needs vary.)
		</para>

		<para>
		Finally we add two booleans: $keywords_legacy=true and
		$keywords_standard=FALSE.  When $keywords_legacy is true, mutt will
		always save keyword to whatever original header it came from.  When
		$keywords_standard=true, mutt will save to the Keywords: header.  If
		both are true mutt saves to both; if neither is true, mutt saves only
		to legacy headers to avoid complete loss of keywords.
		</para>

		<para>
		Overall this represents convergence path for all competing
		labelling/tagging/keywording systems toward one that is specified by
		RFC.
		</para>

		<para>
		You can change or delete the X-Label: field within
		Mutt using the edit-label command, bound to the
		y key by default.  This works for tagged messages, too.
		</para>
	</sect2>

	<sect2 id="keywords-variables">
		<title>Variables</title>

		<table id="table-keywords-variables">
			<title>Keywords Variables</title>
			<tgroup cols="3">
				<thead>
					<row>
						<entry>Name</entry>
						<entry>Type</entry>
						<entry>Default</entry>
>>>>>>> 3ad3e06d
					</row>
				</thead>
				<tbody>
					<row>
<<<<<<< HEAD
						<entry>index</entry>
                                                <entry><literal>&lt;Esc&gt; L</literal></entry>
						<entry><literal>&lt;limit-current-thread&gt;</literal></entry>
						<entry>Limit view to current thread</entry>
=======
						<entry><literal>keywords_legacy</literal></entry>
						<entry>boolean</entry>
						<entry><literal>yes</literal></entry>
					</row>
					<row>
						<entry><literal>keywords_standard</literal></entry>
						<entry>boolean</entry>
						<entry><literal>no</literal></entry>
					</row>
					<row>
						<entry><literal>xlabel_delimiter</literal></entry>
						<entry>string</entry>
						<entry>(empty)</entry>
>>>>>>> 3ad3e06d
					</row>
				</tbody>
			</tgroup>
		</table>
<<<<<<< HEAD

	</sect2>
<!--
	<sect2 id="limit-current-thread-commands">
		<title>Commands</title>
		<para>None</para>
	</sect2>

	<sect2 id="limit-current-thread-colors">
		<title>Colors</title>
		<para>None</para>
	</sect2>

	<sect2 id="limit-current-thread-sort">
		<title>Sort</title>
		<para>None</para>
	</sect2>
-->

	<sect2 id="limit-current-thread-muttrc">
		<title>Muttrc</title>

<screen>
<emphasis role="comment"># Example Mutt config file for the 'limit-current-thread' patch.
 
# Limit view to current thread</emphasis>
bind index &lt;esc&gt;L limit-current-thread
 
<emphasis role="comment"># vim: syntax=muttrc</emphasis>
</screen>
	</sect2>

	<sect2 id="limit-current-thread-see-also">
		<title>See Also</title>

		<itemizedlist>
			<listitem><para><ulink url="http://www.neomutt.org/">NeoMutt Project</ulink></para></listitem>
		</itemizedlist>
	</sect2>

	<sect2 id="limit-current-thread-known-bugs">
		<title>Known Bugs</title>
		<para>None</para>
	</sect2>

	<sect2 id="limit-current-thread-credits">
		<title>Credits</title>
		<itemizedlist>
		<listitem><para>David Sterba <email>dsterba@suse.cz</email></para></listitem>
		<listitem><para>Richard Russon <email>rich@flatcap.org</email></para></listitem>
		</itemizedlist>
	</sect2>
</sect1>

<sect1 id="skip-quoted-patch">
	<title>Skip-Quoted Patch</title>
	<subtitle>Leave some context visible</subtitle>

	<sect2 id="skip-quoted-patch2">
		<title>Patch</title>

		<para>
			To check if Mutt supports <quote>skip-quoted</quote>, look for
			<quote>patch-skip-quoted</quote> in the mutt version.
			See: <xref linkend="mutt-patches"/>.
		</para>

		<itemizedlist>
			<title>Dependencies:</title>
			<listitem><para>mutt-1.6.1</para></listitem>
		</itemizedlist>

		<para>This patch is part of the <ulink url="http://www.neomutt.org/">NeoMutt Project</ulink>.</para>
	</sect2>

	<sect2 id="skip-quoted-intro">
		<title>Introduction</title>

		<para>
			When viewing an email, the
			<literal>&lt;skip-to-quoted&gt;</literal> function (by default the
			<literal>S</literal> key) will scroll past any quoted text.
			Sometimes, a little context is useful.
		</para>

		<para>
			By setting the <literal>$skip_quoted_offset</literal> variable, you
			can select how much of the quoted text is left visible.
		</para>
	</sect2>

	<sect2 id="skip-quoted-variables">
		<title>Variables</title>
		<table id="table-skip-quoted-variables">
			<title>Skip-Quoted Variables</title>
			<tgroup cols="3">
				<thead>
					<row>
						<entry>Name</entry>
						<entry>Type</entry>
						<entry>Default</entry>
=======
	</sect2>

	<sect2 id="keywords-functions">
		<title>Functions</title>

		<table id="table-keywords-funcions">
			<title>Keyword Functions</title>
			<tgroup cols="4">
				<thead>
					<row>
						<entry>Menus</entry>
						<entry>Default Key</entry>
						<entry>Function</entry>
						<entry>Description</entry>
>>>>>>> 3ad3e06d
					</row>
				</thead>
				<tbody>
					<row>
<<<<<<< HEAD
						<entry><literal>skip_quoted_offset</literal></entry>
						<entry>number</entry>
						<entry>0</entry>
=======
						<entry>index,pager</entry>
						<entry>y</entry>
						<entry><literal>&lt;edit-label&gt;</literal></entry>
						<entry>add, change, or delete a message's label</entry>
>>>>>>> 3ad3e06d
					</row>
				</tbody>
			</tgroup>
		</table>
	</sect2>

<!--
<<<<<<< HEAD
	<sect2 id="skip-quoted-functions">
		<title>Functions</title>
		<para>None</para>
	</sect2>

	<sect2 id="skip-quoted-commands">
		<title>Commands</title>
		<para>None</para>
	</sect2>

	<sect2 id="skip-quoted-colors">
		<title>Colors</title>
		<para>None</para>
	</sect2>

	<sect2 id="skip-quoted-sort">
		<title>Sort</title>
		<para>None</para>
	</sect2>
-->

	<sect2 id="skip-quoted-muttrc">
		<title>Muttrc</title>

<screen>
<emphasis role="comment"># Example Mutt config file for the 'skip-quoted' patch.
 
# The 'S' (skip-quoted) command scrolls the pager past the quoted text (usually
# indented with '&gt; '.  Setting 'skip_quoted_offset' leaves some lines of quoted
# text on screen for context.
 
# Show three quoted lines before the reply</emphasis>
set skip_quoted_offset = 3
 
<emphasis role="comment"># vim: syntax=muttrc</emphasis>
</screen>
	</sect2>

	<sect2 id="skip-quoted-see-also">
		<title>See Also</title>

		<itemizedlist>
			<listitem><para><ulink url="http://www.neomutt.org/">NeoMutt Project</ulink></para></listitem>
		</itemizedlist>
	</sect2>

	<sect2 id="skip-quoted-known-bugs">
		<title>Known Bugs</title>
		<para>None</para>
	</sect2>

	<sect2 id="skip-quoted-credits">
		<title>Credits</title>
		<itemizedlist>
		<listitem><para>David Sterba <email>dsterba@suse.cz</email></para></listitem>
		<listitem><para>Richard Russon <email>rich@flatcap.org</email></para></listitem>
		</itemizedlist>
	</sect2>
</sect1>

<sect1 id="compress">
	<title>Compressed Folders Patch</title>
	<subtitle>Read from/write to compressed mailboxes</subtitle>

	<sect2 id="compress-patch">
		<title>Patch</title>

		<para>
			To check if Mutt supports <quote>Compress Folders</quote>, look for
			<quote>+USE_COMPRESSED</quote> in the mutt version.
			See: <xref linkend="compile-time-features"/>.
		</para>

		<itemizedlist>
			<title>Dependencies:</title>
			<listitem><para>mutt-1.5.24</para></listitem>
		</itemizedlist>

		<para>This patch is part of the <ulink url="https://github.com/neomutt/neomutt/wiki">NeoMutt Project</ulink>.</para>
	</sect2>

	<sect2 id="compress-intro">
		<title>Introduction</title>

		<para>
			The Compressed Folder patch allows Mutt to read mailbox files that are
			compressed.  But it isn't limited to compressed files.  It works well
			with encrypted files, too.  In fact, if you can create a program/script
			to convert to and from your format, then Mutt can read it.
		</para>

		<para>
			The patch adds three hooks to Mutt: <literal>open-hook</literal>,
			<literal>close-hook</literal> and <literal>append-hook</literal>.  They
			define commands to: uncompress a file; compress a file; append
			messages to an already compressed file.
		</para>

		<para>
			There are some examples of both compressed and encrypted files,
			later.  For now, the documentation will just concentrate on
			compressed files.
		</para>

	</sect2>

<!--
	<sect2 id="compress-variables">
		<title>Variables</title>
		<para>None</para>
	</sect2>

	<sect2 id="compress-functions">
		<title>Functions</title>
		<para>None</para>
	</sect2>
-->

	<sect2 id="compress-commands">
		<title>Commands</title>
		<cmdsynopsis>
			<command>open-hook</command>
			<arg choice="plain">
				<replaceable class="parameter">pattern</replaceable>
			</arg>
			<arg choice="plain">
				<replaceable class="parameter">shell-command</replaceable>
			</arg>
			<command>close-hook</command>
			<arg choice="plain">
				<replaceable class="parameter">pattern</replaceable>
			</arg>
			<arg choice="plain">
				<replaceable class="parameter">shell-command</replaceable>
			</arg>
			<command>append-hook</command>
			<arg choice="plain">
				<replaceable class="parameter">pattern</replaceable>
			</arg>
			<arg choice="plain">
				<replaceable class="parameter">shell-command</replaceable>
			</arg>
		</cmdsynopsis>

		<para>
			The shell-command must contain two placeholders for filenames:
			<literal>%f</literal> and <literal>%t</literal>.  These represent
			<quote>from</quote> and <quote>to</quote> filenames.  It's a good idea to
			put quotes around these placeholders.
		</para>

		<para>
			If you need the exact string <quote>%f</quote> or <quote>%t</quote> in your
			command, simply double up the <quote>%</quote> character, e.g.
			<quote>%%f</quote> or <quote>%%t</quote>.
		</para>

		<table id="table-compress-optional">
			<title>Not all Hooks are Required</title>
			<tgroup cols="5">
				<thead>
					<row>
						<entry>Open</entry>
						<entry>Close</entry>
						<entry>Append</entry>
						<entry>Effect</entry>
						<entry>Useful if</entry>
=======
	<sect2 id="keywords-commands">
		<title>Commands</title>
	</sect2>

	<sect2 id="keywords-colors">
		<title>Colors</title>
		<para>None</para>
	</sect2>
-->

	<sect2 id="keywords-sort">
		<title>Sort</title>
		<table id="table-keywords-sort">
			<title>Keywords Sort</title>
			<tgroup cols="2">
				<thead>
					<row>
						<entry>Sort</entry>
						<entry>Description</entry>
>>>>>>> 3ad3e06d
					</row>
				</thead>
				<tbody>
					<row>
<<<<<<< HEAD
						<entry>Open</entry>
						<entry>-</entry>
						<entry>-</entry>
						<entry>Folder is readonly</entry>
						<entry>The folder is just a backup</entry>
					</row>
					<row>
						<entry>Open</entry>
						<entry>Close</entry>
						<entry>-</entry>
						<entry>Folder is read/write, but the entire folder must be
							written if anything is changed</entry>
						<entry>Your compression format doesn't support appending</entry>
					</row>
					<row>
						<entry>Open</entry>
						<entry>Close</entry>
						<entry>Append</entry>
						<entry>Folder is read/write and emails can be efficiently added
							to the end</entry>
						<entry>Your compression format supports appending</entry>
					</row>
					<row>
						<entry>Open</entry>
						<entry>-</entry>
						<entry>Append</entry>
						<entry>Folder is readonly, but can be appended to</entry>
						<entry>You want to store emails, but never change them</entry>
=======
						<entry><literal>label</literal></entry>
						<entry>Sort by label</entry>
>>>>>>> 3ad3e06d
					</row>
				</tbody>
			</tgroup>
		</table>
<<<<<<< HEAD

		<note>
			The command:
			<itemizedlist>
				<listitem><para>should return a non-zero exit status on failure</para></listitem>
				<listitem><para>should not delete any files</para></listitem>
			</itemizedlist>
		</note>

		<sect3 id="open-hook">
			<title>Read from compressed mailbox</title>

			<screen>open-hook regexp shell-command</screen>

			<para>
				If Mutt is unable to open a file, it then looks for
				<literal>open-hook</literal> that matches the filename.
			</para>

			<para>
				If your compression program doesn't have a well-defined extension,
				then you can use <literal>.</literal> as the regexp.
			</para>

			<sect4 id="compress-open-hook-example">
				<title>Example of open-hook</title>

				<screen>open-hook '\.gz$' &quot;gzip -cd '%f' &gt; '%t'&quot;</screen>

				<itemizedlist>
					<listitem><para>Mutt finds a file, <quote>example.gz</quote>,
							that it can't read</para></listitem>
					<listitem><para>Mutt has an <literal>open-hook</literal>
							whose regexp matches the filename:
							<literal>\.gz$</literal></para></listitem>
					<listitem><para>Mutt uses the command <literal>gzip -cd</literal>
							to create a temporary file that it <emphasis>can</emphasis>
							read</para></listitem>
				</itemizedlist>
			</sect4>
		</sect3>

		<sect3 id="close-hook">
			<title>Write to a compressed mailbox</title>

			<screen>close-hook regexp shell-command</screen>

			<para>
				When Mutt has finished with a compressed mail folder, it will look
				for a matching <literal>close-hook</literal> to recompress the file.
				This hook is <link linkend="table-compress-optional">optional</link>.
			</para>

			<note>
				If the folder has not been modifed, the
				<literal>close-hook</literal> will not be called.
			</note>

			<sect4 id="compress-close-hook-example">
				<title>Example of close-hook</title>

				<screen>close-hook '\.gz$' &quot;gzip -c '%t' &gt; '%f'&quot;</screen>

				<itemizedlist>
					<listitem><para>Mutt has finished with a folder, <quote>example.gz</quote>,
							that it opened with <literal>open-hook</literal></para></listitem>
					<listitem><para>The folder has been modified</para></listitem>
					<listitem><para>Mutt has a <literal>close-hook</literal> whose regexp
							matches the filename: <literal>\.gz$</literal></para></listitem>
					<listitem><para>Mutt uses the command <literal>gzip -c</literal>
							to create a new compressed file</para></listitem>
				</itemizedlist>
			</sect4>
		</sect3>

		<sect3 id="append-hook">
			<title>Append to a compressed mailbox</title>

			<screen>append-hook regexp shell-command</screen>

			<para>
				When Mutt wants to append an email to a compressed mail folder, it
				will look for a matching <literal>append-hook</literal>.
				This hook is <link linkend="table-compress-optional">optional</link>.
			</para>

			<para>
				Using the <literal>append-hook</literal> will save time, but
				Mutt won't be able to determine the type of the mail folder
				inside the compressed file.
			</para>

			<para>
				Mutt will <emphasis>assume</emphasis> the type to be that of
				the <literal>$mbox_type</literal> variable.  Mutt also uses
				this type for temporary files.
			</para>

			<para>
				Mutt will only use the <literal>append-hook</literal> for existing files.
				The <literal>close-hook</literal> will be used for empty, or missing files.
			</para>

			<sect4 id="compress-append-hook-example">
				<title>Example of append-hook</title>

				<screen>append-hook '\.gz$' &quot;gzip -c '%t' &gt;&gt; '%f'&quot;</screen>

				<itemizedlist>
					<listitem><para>Mutt wants to append an email to a folder, <quote>example.gz</quote>,
							that it opened with <literal>open-hook</literal></para></listitem>
					<listitem><para>Mutt has an <literal>append-hook</literal> whose regexp matches
							the filename: <literal>\.gz$</literal></para></listitem>
					<listitem><para>Mutt knows the mailbox type from the <literal>$mbox</literal>
							variable</para></listitem>
					<listitem><para>Mutt uses the command <literal>gzip -c</literal>
							to append to an existing compressed file</para></listitem>
				</itemizedlist>
			</sect4>

		</sect3>

		<sect3 id="compress-empty">
			<title>Empty Files</title>

			<para>
				Mutt assumes that an empty file is not compressed.  In this
				situation, unset <link linkend="save-empty">$save_empty</link>, so
				that the compressed file will be removed if you delete all of the
				messages.
			</para>
		</sect3>

		<sect3 id="compress-security">
			<title>Security</title>

			<para>
				Encrypted files are decrypted into temporary files which are
				stored in the <link linkend="tmpdir">$tmpdir</link> directory.
				This could be a security risk.
			</para>
		</sect3>
	</sect2>

<!--
	<sect2 id="compress-colors">
		<title>Colors</title>
		<para>None</para>
	</sect2>

	<sect2 id="compress-sort">
		<title>Sort</title>
		<para>None</para>
	</sect2>
-->

	<sect2 id="compress-muttrc">
		<title>Muttrc</title>
<screen>
<emphasis role="comment"># Example Mutt config file for the 'compressed folders' feature.
 
# This feature adds three hooks to Mutt which allow it to
# work with compressed, or encrypted, mailboxes.
 
# The hooks are of the form:
#       open-hook   regexp &quot;shell-command&quot;
#       close-hook  regexp &quot;shell-command&quot;
#       append-hook regexp &quot;shell-command&quot;
 
# The 'append-hook' is optional.
 
# Hander for gzip compressed mailboxes</emphasis>
open-hook   '\.gz$'  &quot;gzip -cd  '%f' &gt;  '%t'&quot;
close-hook  '\.gz$'  &quot;gzip -c   '%t' &gt;  '%f'&quot;
append-hook '\.gz$'  &quot;gzip -c   '%t' &gt;&gt; '%f'&quot;
 
<emphasis role="comment"># Hander for bzip2 compressed mailboxes</emphasis>
open-hook   '\.bz2$' &quot;bzip2 -cd '%f' &gt;  '%t'&quot;
close-hook  '\.bz2$' &quot;bzip2 -c  '%t' &gt;  '%f'&quot;
append-hook '\.bz2$' &quot;bzip2 -c  '%t' &gt;&gt; '%f'&quot;
 
<emphasis role="comment"># Hander for xz compressed mailboxes</emphasis>
open-hook   '\.xz$'  &quot;xz    -cd '%f' &gt;  '%t'&quot;
close-hook  '\.xz$'  &quot;xz    -c  '%t' &gt;  '%f'&quot;
append-hook '\.xz$'  &quot;xz    -c  '%t' &gt;&gt; '%f'&quot;
 
<emphasis role="comment"># Hander for pgp encrypted mailboxes
# PGP does not support appending to an encrypted file</emphasis>
open-hook   '\.pgp$' &quot;pgp -f &lt; '%f' &gt; '%t'&quot;
close-hook  '\.pgp$' &quot;pgp -fe YourPgpUserIdOrKeyId &lt; '%t' &gt; '%f'&quot;
 
<emphasis role="comment"># Hander for gpg encrypted mailboxes
# gpg does not support appending to an encrypted file</emphasis>
open-hook   '\.gpg$' &quot;gpg --decrypt &lt; '%f' &gt; '%t'&quot;
close-hook  '\.gpg$' &quot;gpg --encrypt --recipient YourGpgUserIdOrKeyId &lt; '%t' &gt; '%f'&quot;
 
<emphasis role="comment"># vim: syntax=muttrc</emphasis>
</screen>
	</sect2>

	<sect2 id="compress-see-also">
=======
	</sect2>

	<sect2 id="keywords-muttrc">
		<title>Muttrc</title>
	</sect2>

	<sect2 id="keywords-see-also">
>>>>>>> 3ad3e06d
		<title>See Also</title>

		<itemizedlist>
			<listitem><para><ulink url="https://github.com/neomutt/neomutt/wiki">NeoMutt Project</ulink></para></listitem>
<<<<<<< HEAD
			<listitem><para><link linkend="compile-time-features">Compile-Time Features</link></para></listitem>
			<listitem><para><link linkend="regexp">Regular Expressions</link></para></listitem>
			<listitem><para><link linkend="tmpdir">$tmpdir</link></para></listitem>
			<listitem><para><link linkend="mbox-type">$mbox_type</link></para></listitem>
			<listitem><para><link linkend="save-empty">$save_empty</link></para></listitem>
=======
			<listitem><para><link linkend="index-format">$index_format</link></para></listitem>
			<listitem><para><link linkend="index-color">index-color patch</link></para></listitem>
>>>>>>> 3ad3e06d
			<listitem><para><link linkend="folder-hook">folder-hook</link></para></listitem>
		</itemizedlist>
	</sect2>

<<<<<<< HEAD
	<sect2 id="compress-known-bugs">
		<title>Known Bugs</title>

		<itemizedlist>
			<listitem><para>The Compressed Folder hooks cannot deal with filenames that contains quotes/apostrophes.</para></listitem>
		</itemizedlist>
	</sect2>

	<sect2 id="compress-credits">
		<title>Credits</title>
		<itemizedlist>
		<listitem><para>Roland Rosenfeld <email>roland@spinnaker.de</email></para></listitem>
		<listitem><para>Alain Penders <email>Alain@Finale-Dev.com</email></para></listitem>
		<listitem><para>Christoph <quote>Myon</quote> Berg <email>myon@debian.org</email></para></listitem>
		<listitem><para>Evgeni Golov <email>evgeni@debian.org</email></para></listitem>
=======
	<sect2 id="keywords-known-bugs">
		<title>Known Bugs</title>
	</sect2>

	<sect2 id="keywords-credits">
		<title>Credits</title>
		<itemizedlist>
		<listitem><para>David Champion <email>dgc@uchicago.edu</email></para></listitem>
>>>>>>> 3ad3e06d
		<listitem><para>Richard Russon <email>rich@flatcap.org</email></para></listitem>
		</itemizedlist>
	</sect2>
</sect1>

</chapter>

<chapter id="security">
<title>Security Considerations</title>

<para>
First of all, Mutt contains no security holes included by intention but
may contain unknown security holes. As a consequence, please run Mutt
only with as few permissions as possible. Especially, do not run Mutt as
the super user.
</para>

<para>
When configuring Mutt, there're some points to note about secure setups
so please read this chapter carefully.
</para>

<sect1 id="security-passwords">
<title>Passwords</title>

<para>
Although Mutt can be told the various passwords for accounts, please
never store passwords in configuration files. Besides the fact that the
system's operator can always read them, you could forget to mask it out
when reporting a bug or asking for help via a mailing list. Even worse,
your mail including your password could be archived by internet search
engines, mail-to-news gateways etc. It may already be too late before
you notice your mistake.
</para>

</sect1>

<sect1 id="security-tempfiles">
<title>Temporary Files</title>

<para>
Mutt uses many temporary files for viewing messages, verifying digital
signatures, etc. As long as being used, these files are visible by other
users and maybe even readable in case of misconfiguration.  Also, a
different location for these files may be desired which can be changed
via the <link linkend="tmpdir">$tmpdir</link> variable.
</para>

</sect1>

<sect1 id="security-leaks">
<title>Information Leaks</title>

<sect2 id="security-leaks-mid">
<title>Message-Id: headers</title>

<para>
Message-Id: headers contain a local part that is to be created in a
unique fashion. In order to do so, Mutt will <quote>leak</quote> some
information to the outside world when sending messages: the generation
of this header includes a step counter which is increased (and rotated)
with every message sent. In a longer running mutt session, others can
make assumptions about your mailing habits depending on the number of
messages sent. If this is not desired, the header can be manually
provided using <link linkend="edit-headers">$edit_headers</link> (though
not recommended).
</para>

</sect2>

<sect2 id="security-leaks-mailto">
<title><literal>mailto:</literal>-style Links</title>

<para>
As Mutt be can be set up to be the mail client to handle
<literal>mailto:</literal> style links in websites, there're security
considerations, too. Arbitrary header fields can be embedded in these
links which could override existing header fields or attach arbitrary
files using <link linkend="attach-header">the Attach:
pseudoheader</link>. This may be problematic if the <link
linkend="edit-headers">$edit-headers</link> variable is
<emphasis>unset</emphasis>, i.e. the user doesn't want to see header
fields while editing the message and doesn't pay enough attention to the
compose menu's listing of attachments.
</para>

<para>
For example, following a link like
</para>

<screen>
mailto:joe@host?Attach=~/.gnupg/secring.gpg</screen>

<para>
will send out the user's private gnupg keyring to
<literal>joe@host</literal> if the user doesn't follow the information
on screen carefully enough.
</para>

<para>
To prevent these issues, Mutt by default only accepts the
<literal>Subject</literal> and <literal>Body</literal> headers.
Allowed headers can be adjusted with the
<link linkend="mailto-allow"><command>mailto_allow</command></link> and
<link linkend="mailto-allow"><command>unmailto_allow</command></link> commands.
</para>

</sect2>

</sect1>

<sect1 id="security-external">
<title>External Applications</title>

<para>
Mutt in many places has to rely on external applications or for
convenience supports mechanisms involving external applications.
</para>

<para>
One of these is the <literal>mailcap</literal> mechanism as defined by
RfC1524. Details about a secure use of the mailcap mechanisms is given
in <xref linkend="secure-mailcap"/>.
</para>

<para>
Besides the mailcap mechanism, Mutt uses a number of other external
utilities for operation, for example to provide crypto support, in
backtick expansion in configuration files or format string filters.  The
same security considerations apply for these as for tools involved via
mailcap.
</para>

</sect1>

</chapter>


<chapter id="tuning">
<title>Performance Tuning</title>

<sect1 id="tuning-mailboxes">
<title>Reading and Writing Mailboxes</title>

<para>
Mutt's performance when reading mailboxes can be improved in two ways:
</para>

<orderedlist>

<listitem>
<para>
For remote folders (IMAP and POP) as well as folders using one-file-per
message storage (Maildir and MH), Mutt's performance can be greatly
improved using <link linkend="header-caching">header caching</link>.
using a single database per folder.
</para>
</listitem>

<listitem>
<para>
Mutt provides the <link linkend="read-inc">$read_inc</link> and <link
linkend="write-inc">$write_inc</link> variables to specify at which rate
to update progress counters. If these values are too low, Mutt may spend
more time on updating the progress counter than it spends on actually
reading/writing folders.
</para>

<para>
For example, when opening a maildir folder with a few thousand messages,
the default value for <link linkend="read-inc">$read_inc</link> may be
too low. It can be tuned on on a folder-basis using <link
linkend="folder-hook"><command>folder-hook</command>s</link>:
</para>

<screen>
<emphasis role="comment"># use very high $read_inc to speed up reading hcache'd maildirs</emphasis>
folder-hook . 'set read_inc=1000'
<emphasis role="comment"># use lower value for reading slower remote IMAP folders</emphasis>
folder-hook ^imap 'set read_inc=100'
<emphasis role="comment"># use even lower value for reading even slower remote POP folders</emphasis>
folder-hook ^pop 'set read_inc=1'</screen>

</listitem>
</orderedlist>

<para>
These settings work on a per-message basis. However, as messages may
greatly differ in size and certain operations are much faster than
others, even per-folder settings of the increment variables may not be
desirable as they produce either too few or too much progress updates.
Thus, Mutt allows to limit the number of progress updates per second
it'll actually send to the terminal using the <link
linkend="time-inc">$time_inc</link> variable.
</para>

</sect1>

<sect1 id="tuning-messages">
<title>Reading Messages from Remote Folders</title>

<para>
Reading messages from remote folders such as IMAP an POP can be slow
especially for large mailboxes since Mutt only caches a very limited
number of recently viewed messages (usually 10) per session (so that it
will be gone for the next session.)
</para>

<para>
To improve performance and permanently cache whole messages, please
refer to Mutt's so-called <link linkend="body-caching">body
caching</link> for details.
</para>

</sect1>

<sect1 id="tuning-search">
<title>Searching and Limiting</title>

<para>
When searching mailboxes either via a search or a limit action, for some
patterns Mutt distinguishes between regular expression and string
searches. For regular expressions, patterns are prefixed with
<quote>~</quote> and with <quote>=</quote> for string searches.
</para>

<para>
Even though a regular expression search is fast, it's several times
slower than a pure string search which is noticeable especially on large
folders. As a consequence, a string search should be used instead of a
regular expression search if the user already knows enough about the
search pattern.
</para>

<para>
For example, when limiting a large folder to all messages sent to or by
an author, it's much faster to search for the initial part of an e-mail
address via <literal>=Luser@</literal> instead of
<literal>~Luser@</literal>. This is especially true for searching
message bodies since a larger amount of input has to be searched.
</para>

<para>
As for regular expressions, a lower case string search pattern makes
Mutt perform a case-insensitive search except for IMAP (because for IMAP
Mutt performs server-side searches which don't support
case-insensitivity).
</para>

</sect1>

</chapter>

<chapter id="reference">
<title>Reference</title>

<sect1 id="commandline">
<title>Command-Line Options</title>

<para>
Running <literal>mutt</literal> with no arguments will make Mutt attempt
to read your spool mailbox.  However, it is possible to read other
mailboxes and to send messages from the command line as well.
</para>

<table id="tab-commandline-options">
<title>Command line options</title>
<tgroup cols="2">
<thead>
<row><entry>Option</entry><entry>Description</entry></row>
</thead>
<tbody>
<row><entry>-A</entry><entry>expand an alias</entry></row>
<row><entry>-a</entry><entry>attach a file to a message</entry></row>
<row><entry>-b</entry><entry>specify a blind carbon-copy (BCC) address</entry></row>
<row><entry>-c</entry><entry>specify a carbon-copy (Cc) address</entry></row>
<row><entry>-d</entry><entry>log debugging output to ~/.muttdebug0 if mutt was compiled with +DEBUG; it can range from 1-5 and affects verbosity (a value of 2 is recommended)</entry></row>
<row><entry>-D</entry><entry>print the value of all Mutt variables to stdout</entry></row>
<row><entry>-E</entry><entry>edit the draft (-H) or include (-i) file</entry></row>
<row><entry>-e</entry><entry>specify a config command to be run after initialization files are read</entry></row>
<row><entry>-f</entry><entry>specify a mailbox to load</entry></row>
<row><entry>-F</entry><entry>specify an alternate file to read initialization commands</entry></row>
<row><entry>-h</entry><entry>print help on command line options</entry></row>
<row><entry>-H</entry><entry>specify a draft file from which to read a header and body</entry></row>
<row><entry>-i</entry><entry>specify a file to include in a message composition</entry></row>
<row><entry>-m</entry><entry>specify a default mailbox type</entry></row>
<row><entry>-n</entry><entry>do not read the system Muttrc</entry></row>
<row><entry>-p</entry><entry>recall a postponed message</entry></row>
<row><entry>-Q</entry><entry>query a configuration variable</entry></row>
<row><entry>-R</entry><entry>open mailbox in read-only mode</entry></row>
<row><entry>-s</entry><entry>specify a subject (enclose in quotes if it contains spaces)</entry></row>
<row><entry>-v</entry><entry>show version number and compile-time definitions</entry></row>
<row><entry>-x</entry><entry>simulate the mailx(1) compose mode</entry></row>
<row><entry>-y</entry><entry>show a menu containing the files specified by the <command>mailboxes</command> command</entry></row>
<row><entry>-z</entry><entry>exit immediately if there are no messages in the mailbox</entry></row>
<row><entry>-Z</entry><entry>open the first folder with new message, exit immediately if none</entry></row>
</tbody>
</tgroup>
</table>

<para>
To read messages in a mailbox
</para>

<cmdsynopsis>
<command>mutt</command>
<arg choice="opt"><option>-nz</option></arg>
<arg choice="opt"><option>-F</option>
<replaceable>muttrc</replaceable>
</arg>
<arg choice="opt"><option>-m</option>
<replaceable>type</replaceable>
</arg>
<arg choice="opt"><option>-f</option>
<replaceable>mailbox</replaceable>
</arg>
</cmdsynopsis>

<para>
To compose a new message
</para>

<cmdsynopsis>
<command>mutt</command>
<arg choice="opt"><option>-En</option></arg>
<arg choice="opt"><option>-F</option>
<replaceable>muttrc</replaceable>
</arg>
<arg choice="opt"><option>-c</option>
<replaceable>address</replaceable>
</arg>
<arg choice="opt"><option>-Hi</option>
<replaceable>filename</replaceable>
</arg>
<arg choice="opt"><option>-s</option>
<replaceable>subject</replaceable>
</arg>
<arg choice="opt">
<option>-a</option>
<replaceable>file</replaceable>
<arg choice="opt" rep="repeat"/>
--
</arg>
<group choice="plain" rep="repeat">
<arg choice="plain">
<replaceable>address</replaceable>
</arg>
<arg choice="plain">
<replaceable>mailto_url</replaceable>
</arg>
</group>
</cmdsynopsis>

<para>
Mutt also supports a <quote>batch</quote> mode to send prepared
messages.  Simply redirect input from the file you wish to send.  For
example,
</para>

<screen>
mutt -s "data set for run #2" professor@bigschool.edu &lt; ~/run2.dat</screen>

<para>
will send a message to
<literal>&lt;professor@bigschool.edu&gt;</literal> with a subject of
<quote>data set for run #2</quote>.  In the body of the message will be
the contents of the file <quote>~/run2.dat</quote>.
</para>

<para>
An include file passed with <literal>-i</literal> will be used as the
body of the message.  When combined with <literal>-E</literal>, the
include file will be directly edited during message composition.  The
file will be modified regardless of whether the message is sent or
aborted.
</para>

<para>
A draft file passed with <literal>-H</literal> will be used as the
initial header and body for the message.  Multipart messages can be
used as a draft file.  When combined with <literal>-E</literal>, the
draft file will be updated to the final state of the message after
composition, regardless of whether the message is sent, aborted, or
even postponed.  Note that if the message is sent encrypted or signed,
the draft file will be saved that way too.
</para>

<para>
All files passed with <literal>-a</literal> <emphasis>file</emphasis>
will be attached as a MIME part to the message. To attach a single or
several files, use <quote>--</quote> to separate files and recipient
addresses:
</para>

<screen>
mutt -a image.png -- some@one.org</screen>

<para>
or
</para>

<screen>
mutt -a *.png -- some@one.org</screen>

<note>
<para>
The <literal>-a</literal> option must be last in the option list.
</para>
</note>

<para>
In addition to accepting a list of email addresses, Mutt also accepts a URL with
the <literal>mailto:</literal> schema as specified in RFC2368.  This is useful
when configuring a web browser to launch Mutt when clicking on mailto links.
</para>

<screen>
mutt mailto:some@one.org?subject=test&amp;cc=other@one.org</screen>

</sect1>

<sect1 id="commands">
<title>Configuration Commands</title>

<para>
The following are the commands understood by Mutt:
</para>

<itemizedlist>

<listitem>
<cmdsynopsis>
<command><link linkend="account-hook">account-hook</link></command>
<arg choice="plain">
<replaceable>regexp</replaceable>
<replaceable>command</replaceable>
</arg>
</cmdsynopsis>
</listitem>

<listitem>
<cmdsynopsis>
<command><link linkend="alias">alias</link></command>
<arg choice="opt" rep="repeat">
<option>-group</option>
<replaceable class="parameter">name</replaceable>
</arg>
<arg choice="plain">
<replaceable class="parameter">key</replaceable>
</arg>
<arg choice="plain">
<replaceable class="parameter">address</replaceable>
</arg>
<arg choice="opt" rep="repeat">
<replaceable class="parameter">address</replaceable>
</arg>

<command><link linkend="alias">unalias</link></command>
<arg choice="opt" rep="repeat">
<option>-group</option>
<replaceable>name</replaceable>
</arg>
<group choice="req">
<arg choice="plain">
<replaceable class="parameter">*</replaceable>
</arg>
<arg choice="plain" rep="repeat">
<replaceable class="parameter">key</replaceable>
</arg>
</group>
</cmdsynopsis>
</listitem>

<listitem>
<cmdsynopsis>
<command><link linkend="alternates">alternates</link></command>
<arg choice="opt" rep="repeat">
<option>-group</option>
<replaceable>name</replaceable>
</arg>
<arg choice="plain">
<replaceable>regexp</replaceable>
</arg>
<arg choice="opt" rep="repeat">
<replaceable>regexp</replaceable>
</arg>

<command><link linkend="alternates">unalternates</link></command>
<arg choice="opt" rep="repeat">
<option>-group</option>
<replaceable>name</replaceable>
</arg>
<group choice="req">
<arg choice="plain">
<replaceable>*</replaceable>
</arg>
<arg choice="plain" rep="repeat">
<replaceable>regexp</replaceable>
</arg>
</group>
</cmdsynopsis>
</listitem>

<listitem>
<cmdsynopsis>
<command><link linkend="alternative-order">alternative_order</link></command>
<arg choice="plain">
<replaceable>mimetype</replaceable>
</arg>
<arg choice="opt" rep="repeat">
<replaceable>mimetype</replaceable>
</arg>

<command><link linkend="alternative-order">unalternative_order</link></command>
<group choice="req">
<arg choice="plain">
<replaceable>*</replaceable>
</arg>
<arg choice="plain" rep="repeat">
<replaceable>mimetype</replaceable>
</arg>
</group>
</cmdsynopsis>
</listitem>

<listitem>
<cmdsynopsis>
<command><link linkend="attachments">attachments</link></command>
<arg choice="plain">
<replaceable>{ + | - }disposition</replaceable>
</arg>
<arg choice="plain">
<replaceable>mime-type</replaceable>
</arg>

<command><link linkend="attachments">unattachments</link></command>
<arg choice="plain">
<replaceable>{ + | - }disposition</replaceable>
</arg>
<arg choice="plain">
<replaceable>mime-type</replaceable>
</arg>
</cmdsynopsis>
</listitem>

<listitem>
<cmdsynopsis>
<command><link linkend="append-hook">append-hook</link></command>
<arg choice="plain">
<replaceable class="parameter">pattern</replaceable>
</arg>
<arg choice="plain">
<replaceable class="parameter">shell-command</replaceable>
</arg>
</cmdsynopsis>
</listitem>

<listitem>
<cmdsynopsis>
<command><link linkend="auto-view">auto_view</link></command>
<arg choice="plain">
<replaceable>mimetype</replaceable>
</arg>
<arg choice="opt" rep="repeat">
<replaceable>mimetype</replaceable>
</arg>

<command><link linkend="auto-view">unauto_view</link></command>
<group choice="req">
<arg choice="plain">
<replaceable>*</replaceable>
</arg>
<arg choice="plain" rep="repeat">
<replaceable>mimetype</replaceable>
</arg>
</group>
</cmdsynopsis>
</listitem>

<listitem>
<cmdsynopsis>
<command><link linkend="bind">bind</link></command>
<arg choice="plain">
<replaceable class="parameter">map</replaceable>
</arg>
<arg choice="plain">
<replaceable class="parameter">key</replaceable>
</arg>
<arg choice="plain">
<replaceable class="parameter">function</replaceable>
</arg>
</cmdsynopsis>
</listitem>

<listitem>
<cmdsynopsis>
<command><link linkend="charset-hook">charset-hook</link></command>
<arg choice="plain">
<replaceable class="parameter">alias</replaceable>
</arg>
<arg choice="plain">
<replaceable class="parameter">charset</replaceable>
</arg>
</cmdsynopsis>
</listitem>

<listitem>
<cmdsynopsis>
<command><link linkend="iconv-hook">iconv-hook</link></command>
<arg choice="plain">
<replaceable class="parameter">charset</replaceable>
</arg>
<arg choice="plain">
<replaceable class="parameter">local-charset</replaceable>
</arg>
</cmdsynopsis>
</listitem>

<listitem>
<cmdsynopsis>
<command><link linkend="close-hook">close-hook</link></command>
<arg choice="plain">
<replaceable class="parameter">pattern</replaceable>
</arg>
<arg choice="plain">
<replaceable class="parameter">shell-command</replaceable>
</arg>
</cmdsynopsis>
</listitem>

<listitem>
<cmdsynopsis>
<command><link linkend="color">color</link></command>
<arg choice="plain">
<replaceable class="parameter">object</replaceable>
</arg>
<arg choice="plain">
<replaceable class="parameter">foreground</replaceable>
</arg>
<arg choice="plain">
<replaceable class="parameter">background</replaceable>
</arg>

<command><link linkend="color">color</link></command>
<group choice="req">
<arg choice="plain">
<option>header</option>
</arg>
<arg choice="plain">
<option>body</option>
</arg>
</group>
<arg choice="plain">
<replaceable class="parameter">foreground</replaceable>
</arg>
<arg choice="plain">
<replaceable class="parameter">background</replaceable>
</arg>
<arg choice="plain">
<replaceable class="parameter">regexp</replaceable>
</arg>

<command><link linkend="color">color</link></command>
<arg choice="plain">
<option>index</option>
</arg>
<arg choice="plain">
<replaceable class="parameter">foreground</replaceable>
</arg>
<arg choice="plain">
<replaceable class="parameter">background</replaceable>
</arg>
<arg choice="plain">
<replaceable class="parameter">pattern</replaceable>
</arg>

<command><link linkend="color">uncolor</link></command>
<group choice="req">
<arg choice="plain">
<option>index</option>
</arg>
<arg choice="plain">
<option>header</option>
</arg>
<arg choice="plain">
<option>body</option>
</arg>
</group>
<group choice="req">
<arg choice="plain">
<replaceable>*</replaceable>
</arg>
<arg choice="plain" rep="repeat">
<replaceable>pattern</replaceable>
</arg>
</group>
</cmdsynopsis>
</listitem>

<listitem>
<cmdsynopsis>
<command><link linkend="open-hook">open-hook</link></command>
<arg choice="plain">
<replaceable class="parameter">pattern</replaceable>
</arg>
<arg choice="plain">
<replaceable class="parameter">shell-command</replaceable>
</arg>
</cmdsynopsis>
</listitem>

<listitem>
<cmdsynopsis>
<command><link linkend="crypt-hook">crypt-hook</link></command>
<arg choice="plain">
<replaceable class="parameter">regexp</replaceable>
</arg>
<arg choice="plain">
<replaceable class="parameter">keyid</replaceable>
</arg>
</cmdsynopsis>
</listitem>

<listitem>
<cmdsynopsis>
<command><link linkend="exec">exec</link></command>
<arg choice="plain">
<replaceable class="parameter">function</replaceable>
</arg>
<arg choice="opt" rep="repeat">
<replaceable class="parameter">function</replaceable>
</arg>
</cmdsynopsis>
</listitem>

<listitem>
<cmdsynopsis>
<command><link linkend="fcc-hook">fcc-hook</link></command>
<arg choice="plain">
<replaceable class="parameter">[!]pattern</replaceable>
</arg>
<arg choice="plain">
<replaceable class="parameter">mailbox</replaceable>
</arg>
</cmdsynopsis>
</listitem>

<listitem>
<cmdsynopsis>
<command><link linkend="fcc-save-hook">fcc-save-hook</link></command>
<arg choice="plain">
<replaceable class="parameter">[!]pattern</replaceable>
</arg>
<arg choice="plain">
<replaceable class="parameter">mailbox</replaceable>
</arg>
</cmdsynopsis>
</listitem>

<listitem>
<cmdsynopsis>
<command><link linkend="folder-hook">folder-hook</link></command>
<arg choice="plain">
<replaceable class="parameter">[!]regexp</replaceable>
</arg>
<arg choice="plain">
<replaceable class="parameter">command</replaceable>
</arg>
</cmdsynopsis>
</listitem>

<listitem>
<cmdsynopsis>
<command><link linkend="addrgroup">group</link></command>
<arg choice="opt" rep="repeat">
<option>-group</option>
<replaceable class="parameter">name</replaceable>
</arg>
<group choice="req">
<arg choice="plain" rep="repeat">
<option>-rx</option>
<replaceable class="parameter">expr</replaceable>
</arg>
<arg choice="plain" rep="repeat">
<option>-addr</option>
<replaceable class="parameter">expr</replaceable>
</arg>
</group>

<command><link linkend="addrgroup">ungroup</link></command>
<arg choice="opt" rep="repeat">
<option>-group</option>
<replaceable class="parameter">name</replaceable>
</arg>
<group choice="req">
<arg choice="plain">
<replaceable class="parameter">*</replaceable>
</arg>
<arg choice="plain" rep="repeat">
<option>-rx</option>
<replaceable class="parameter">expr</replaceable>
</arg>
<arg choice="plain" rep="repeat">
<option>-addr</option>
<replaceable class="parameter">expr</replaceable>
</arg>
</group>
</cmdsynopsis>
</listitem>

<listitem>
<cmdsynopsis>
<command><link linkend="hdr-order">hdr_order</link></command>
<arg choice="plain">
<replaceable class="parameter">header</replaceable>
</arg>
<arg choice="opt" rep="repeat">
<replaceable class="parameter">header</replaceable>
</arg>

<command><link linkend="hdr-order">unhdr_order</link></command>
<group choice="req">
<arg choice="plain">
<replaceable>*</replaceable>
</arg>
<arg choice="plain" rep="repeat">
<replaceable>header</replaceable>
</arg>
</group>
</cmdsynopsis>
</listitem>

<listitem>
<cmdsynopsis>
<command>ifdef</command>
<arg choice="plain">
<replaceable class="parameter">item</replaceable>
</arg>
<arg choice="plain">
<replaceable class="parameter">"config-command [args]"</replaceable>
</arg>
</cmdsynopsis>
</listitem>

<listitem>
<cmdsynopsis>
<command><link linkend="ignore">ignore</link></command>
<arg choice="plain">
<replaceable class="parameter">pattern</replaceable>
</arg>
<arg choice="opt" rep="repeat">
<replaceable class="parameter">pattern</replaceable>
</arg>

<command><link linkend="ignore">unignore</link></command>
<group choice="req">
<arg choice="plain">
<replaceable>*</replaceable>
</arg>
<arg choice="plain" rep="repeat">
<replaceable>pattern</replaceable>
</arg>
</group>
</cmdsynopsis>
</listitem>

<listitem>
<cmdsynopsis>
<command><link linkend="lists">lists</link></command>
<arg>
<option>-group</option>
<replaceable class="parameter">name</replaceable>
</arg>
<arg choice="plain">
<replaceable class="parameter">regexp</replaceable>
</arg>
<arg choice="opt" rep="repeat">
<replaceable class="parameter">regexp</replaceable>
</arg>

<command><link linkend="lists">unlists</link></command>
<arg choice="opt" rep="repeat">
<option>-group</option>
<replaceable>name</replaceable>
</arg>
<group choice="req">
<arg choice="plain">
<replaceable>*</replaceable>
</arg>
<arg choice="plain" rep="repeat">
<replaceable>regexp</replaceable>
</arg>
</group>
</cmdsynopsis>
</listitem>

<listitem>
<cmdsynopsis>
<command><link linkend="macro">macro</link></command>
<arg choice="plain">
<replaceable class="parameter">menu</replaceable>
</arg>
<arg choice="plain">
<replaceable class="parameter">key</replaceable>
</arg>
<arg choice="plain">
<replaceable class="parameter">sequence</replaceable>
</arg>
<arg choice="opt">
<replaceable class="parameter">description</replaceable>
</arg>
</cmdsynopsis>
</listitem>

<listitem>
<cmdsynopsis>
<command><link linkend="mailboxes">mailboxes</link></command>
<arg choice="plain">
<replaceable class="parameter">mailbox</replaceable>
</arg>
<arg choice="opt" rep="repeat">
<replaceable class="parameter">mailbox</replaceable>
</arg>

<command><link linkend="mailboxes">unmailboxes</link></command>
<group choice="req">
<arg choice="plain">
<replaceable class="parameter">*</replaceable>
</arg>
<arg choice="plain" rep="repeat">
<replaceable class="parameter">mailbox</replaceable>
</arg>
</group>
</cmdsynopsis>
</listitem>

<listitem>
<cmdsynopsis>
<command><link linkend="mailto-allow">mailto_allow</link></command>
<group choice="req">
<arg choice="plain">
<replaceable class="parameter">*</replaceable>
</arg>
<arg choice="plain" rep="repeat">
<replaceable class="parameter">header-field</replaceable>
</arg>
</group>

<command><link linkend="mailto-allow">unmailto_allow</link></command>
<group choice="req">
<arg choice="plain">
<replaceable class="parameter">*</replaceable>
</arg>
<arg choice="plain" rep="repeat">
<replaceable class="parameter">header-field</replaceable>
</arg>
</group>
</cmdsynopsis>
</listitem>

<listitem>
<cmdsynopsis>
<command><link linkend="mbox-hook">mbox-hook</link></command>
<arg choice="plain">
<replaceable class="parameter">[!]regexp</replaceable>
</arg>
<arg choice="plain">
<replaceable class="parameter">mailbox</replaceable>
</arg>
</cmdsynopsis>
</listitem>

<listitem>
<cmdsynopsis>
<command><link linkend="message-hook">message-hook</link></command>
<arg choice="plain">
<replaceable class="parameter">[!]pattern</replaceable>
</arg>
<arg choice="plain">
<replaceable class="parameter">command</replaceable>
</arg>
</cmdsynopsis>
</listitem>

<listitem>
<cmdsynopsis>
<command><link linkend="mime-lookup">mime_lookup</link></command>
<arg choice="plain">
<replaceable>mimetype</replaceable>
</arg>
<arg choice="opt" rep="repeat">
<replaceable>mimetype</replaceable>
</arg>

<command><link linkend="mime-lookup">unmime_lookup</link></command>
<group choice="req">
<arg choice="plain">
<replaceable>*</replaceable>
</arg>
<arg choice="plain" rep="repeat">
<replaceable>mimetype</replaceable>
</arg>
</group>
</cmdsynopsis>
</listitem>

<listitem>
<cmdsynopsis>
<command><link linkend="mono">mono</link></command>
<arg choice="plain">
<replaceable class="parameter">object</replaceable>
</arg>
<arg choice="plain">
<replaceable class="parameter">attribute</replaceable>
</arg>

<command><link linkend="mono">mono</link></command>
<group choice="req">
<arg choice="plain">
<option>header</option>
</arg>
<arg choice="plain">
<option>body</option>
</arg>
</group>
<arg choice="plain">
<replaceable class="parameter">attribute</replaceable>
</arg>
<arg choice="plain">
<replaceable class="parameter">regexp</replaceable>
</arg>

<command><link linkend="mono">mono</link></command>
<arg choice="plain">
<option>index</option>
</arg>
<arg choice="plain">
<replaceable class="parameter">attribute</replaceable>
</arg>
<arg choice="plain">
<replaceable class="parameter">pattern</replaceable>
</arg>

<command><link linkend="mono">unmono</link></command>
<group choice="req">
<arg choice="plain">
<option>index</option>
</arg>
<arg choice="plain">
<option>header</option>
</arg>
<arg choice="plain">
<option>body</option>
</arg>
</group>
<group choice="req">
<arg choice="plain">
<replaceable class="parameter">*</replaceable>
</arg>
<arg choice="plain" rep="repeat">
<replaceable class="parameter">pattern</replaceable>
</arg>
</group>
</cmdsynopsis>
</listitem>

<listitem>
<cmdsynopsis>
<command><link linkend="my-hdr">my_hdr</link></command>
<arg choice="plain">
<replaceable class="parameter">string</replaceable>
</arg>

<command><link linkend="my-hdr">unmy_hdr</link></command>
<group choice="req">
<arg choice="plain">
<replaceable class="parameter">*</replaceable>
</arg>
<arg choice="plain" rep="repeat">
<replaceable class="parameter">field</replaceable>
</arg>
</group>
</cmdsynopsis>
</listitem>

<listitem>
<cmdsynopsis>
<command><link linkend="push">push</link></command>
<arg choice="plain">
<replaceable class="parameter">string</replaceable>
</arg>
</cmdsynopsis>
</listitem>

<listitem>
<cmdsynopsis>
<command><link linkend="save-hook">save-hook</link></command>
<arg choice="plain">
<replaceable class="parameter">[!]pattern</replaceable>
</arg>
<arg choice="plain">
<replaceable class="parameter">mailbox</replaceable>
</arg>
</cmdsynopsis>
</listitem>

<listitem>
<cmdsynopsis>
<command><link linkend="score">score</link></command>
<arg choice="plain">
<replaceable class="parameter">pattern</replaceable>
</arg>
<arg choice="plain">
<replaceable class="parameter">value</replaceable>
</arg>

<command><link linkend="score">unscore</link></command>
<group choice="req">
<arg choice="plain">
<replaceable class="parameter">*</replaceable>
</arg>
<arg choice="plain" rep="repeat">
<replaceable class="parameter">pattern</replaceable>
</arg>
</group>
</cmdsynopsis>
</listitem>

<listitem>
<cmdsynopsis>
<command><link linkend="reply-hook">reply-hook</link></command>
<arg choice="plain">
<replaceable class="parameter">[!]pattern</replaceable>
</arg>
<arg choice="plain">
<replaceable class="parameter">command</replaceable>
</arg>
</cmdsynopsis>
</listitem>

<listitem>
<cmdsynopsis>
<command><link linkend="send-hook">send-hook</link></command>
<arg choice="plain">
<replaceable class="parameter">[!]pattern</replaceable>
</arg>
<arg choice="plain">
<replaceable class="parameter">command</replaceable>
</arg>
</cmdsynopsis>
</listitem>

<listitem>
<cmdsynopsis>
<command><link linkend="send2-hook">send2-hook</link></command>
<arg choice="plain">
<replaceable class="parameter">[!]pattern</replaceable>
</arg>
<arg choice="plain">
<replaceable class="parameter">command</replaceable>
</arg>
</cmdsynopsis>
</listitem>

<listitem>
<cmdsynopsis>
<command><link linkend="set">set</link></command>
<group choice="req">
<arg choice="plain">
<group choice="opt">
<arg choice="plain"><option>no</option></arg>
<arg choice="plain"><option>inv</option></arg>
</group>
<replaceable class="parameter">variable</replaceable>
</arg>
<arg choice="plain">
<replaceable class="parameter">variable=value</replaceable>
</arg>
</group>
<arg choice="opt" rep="repeat"></arg>

<command><link linkend="set">toggle</link></command>
<arg choice="plain">
<replaceable class="parameter">variable</replaceable>
</arg>
<arg choice="opt" rep="repeat">
<replaceable class="parameter">variable</replaceable>
</arg>

<command><link linkend="set">unset</link></command>
<arg choice="plain">
<replaceable class="parameter">variable</replaceable>
</arg>
<arg choice="opt" rep="repeat">
<replaceable class="parameter">variable</replaceable>
</arg>

<command><link linkend="set">reset</link></command>
<arg choice="plain">
<replaceable class="parameter">variable</replaceable>
</arg>
<arg choice="opt" rep="repeat">
<replaceable class="parameter">variable</replaceable>
</arg>
</cmdsynopsis>
</listitem>

<listitem>
<cmdsynopsis>
<command>sidebar_whitelist</command>
<arg choice="plain">
<replaceable class="parameter">item</replaceable>
</arg>
<arg choice="plain">
<replaceable class="parameter">command</replaceable>
</arg>
</cmdsynopsis>
</listitem>
<listitem>
<cmdsynopsis>
<command><link linkend="source">source</link></command>
<arg choice="plain">
<replaceable class="parameter">filename</replaceable>
</arg>
</cmdsynopsis>
</listitem>

<listitem>
<cmdsynopsis>
<command><link linkend="spam">spam</link></command>
<arg choice="plain">
<replaceable class="parameter">pattern</replaceable>
</arg>
<arg choice="plain">
<replaceable class="parameter">format</replaceable>
</arg>

<command><link linkend="spam">nospam</link></command>
<group choice="req">
<arg choice="plain">
<replaceable class="parameter">*</replaceable>
</arg>
<arg choice="plain">
<replaceable class="parameter">pattern</replaceable>
</arg>
</group>
</cmdsynopsis>
</listitem>

<listitem>
<cmdsynopsis>
<command><link linkend="subscribe">subscribe</link></command>
<arg choice="opt" rep="repeat">
<option>-group</option>
<replaceable class="parameter">name</replaceable>
</arg>
<arg choice="plain">
<replaceable class="parameter">regexp</replaceable>
</arg>
<arg choice="opt" rep="repeat">
<replaceable class="parameter">regexp</replaceable>
</arg>

<command><link linkend="subscribe">unsubscribe</link></command>
<arg choice="opt" rep="repeat">
<option>-group</option>
<replaceable>name</replaceable>
</arg>
<group choice="req">
<arg choice="plain">
<replaceable class="parameter">*</replaceable>
</arg>
<arg choice="plain" rep="repeat">
<replaceable class="parameter">regexp</replaceable>
</arg>
</group>
</cmdsynopsis>
</listitem>

<listitem>
<cmdsynopsis>
<command><link linkend="unhook">unhook</link></command>
<group choice="req">
<arg choice="plain">
<replaceable class="parameter">*</replaceable>
</arg>
<arg choice="plain">
<replaceable class="parameter">hook-type</replaceable>
</arg>
</group>
</cmdsynopsis>
</listitem>

</itemizedlist>

</sect1>

<sect1 id="variables">
<title>Configuration Variables</title><|MERGE_RESOLUTION|>--- conflicted
+++ resolved
@@ -8900,7 +8900,6 @@
 
 </sect1>
 
-<<<<<<< HEAD
 <sect1 id="quasi-delete">
 	<title>Quasi-Delete Patch</title>
 	<subtitle>Mark emails that should be hidden, but not deleted</subtitle>
@@ -8911,24 +8910,11 @@
 		<para>
 			To check if Mutt supports <quote>Quasi-Delete</quote>, look for
 			<quote>patch-quasi-delete</quote> in the mutt version.
-=======
-<sect1 id="keywords">
-	<title>Keywords Patch</title>
-	<subtitle>Labels/Tagging for emails</subtitle>
-
-	<sect2 id="keywords-patch">
-		<title>Patch</title>
-
-		<para>
-			To check if Mutt supports <quote>Keywords</quote>, look for
-			<quote>patch-keywords</quote> in the mutt version.
->>>>>>> 3ad3e06d
 			See: <xref linkend="mutt-patches"/>.
 		</para>
 
 		<itemizedlist>
 			<title>Dependencies:</title>
-<<<<<<< HEAD
 			<listitem><para>mutt-1.6.1</para></listitem>
 		</itemizedlist>
 
@@ -11387,118 +11373,18 @@
 						<entry>Default Key</entry>
 						<entry>Function</entry>
 						<entry>Description</entry>
-=======
-			<listitem><para>mutt-1.5.24</para></listitem>
-		</itemizedlist>
-
-		<para>This patch is part of the <ulink url="https://github.com/neomutt/neomutt/wiki">NeoMutt Project</ulink>.</para>
-	</sect2>
-
-	<sect2 id="keywords-intro">
-		<title>Introduction</title>
-
-		<para>
-		Unify label/keyword handling.
-		</para>
-
-		<para>
-		Since x-labels were added to mutt in 2000, a number of other approaches
-		to what we now call <quote>tagging</quote> have also emerged.
-		One of them was even made standard in RFC 2822.
-		This update unifies the handling of all these strategies.
-		</para>
-
-		<para>
-		We start by changing mutt's internal keyword storage from a single
-		string which may contain whitespace to a list of discrete keywords.
-		This has advantages for keyword completion as well as for portabilty
-		among varying "standards" for keyword storage.  This may represent
-		a significant change for existing mutt users who have set x-labels
-		containing spaces, and should be regarded with suspicion.  The
-		advantages are significant, though.
-		</para>
-
-		<para>
-		Next we allow mutt to parse keywords into this internal list from
-		any of the following headers: X-Label (freeform), X-Keywords
-		(space-delimited), X-Mozilla-Keys (space-delimited), and Keywords (RFC
-		2822, comma-space-delimited).  Mutt remembers which headers it sourced
-		keywords from, and can rewrite those headers when saving messages for
-		compatibility with the mailer of origin.
-		</para>
-
-		<para>
-		(X-Label was specified as freeform text by mutt, its only known
-		implementation.  X-Labels have been used both as a
-		<quote>tagging</quote> device, probably with space delimiting, and as a
-		<quote>memo</quote> field, where space-delimited parsing would ruin the
-		semantics of the memo.  By default mutt will not split X-Labels at all.
-		Set $xlabel_delimiter if your needs vary.)
-		</para>
-
-		<para>
-		Finally we add two booleans: $keywords_legacy=true and
-		$keywords_standard=FALSE.  When $keywords_legacy is true, mutt will
-		always save keyword to whatever original header it came from.  When
-		$keywords_standard=true, mutt will save to the Keywords: header.  If
-		both are true mutt saves to both; if neither is true, mutt saves only
-		to legacy headers to avoid complete loss of keywords.
-		</para>
-
-		<para>
-		Overall this represents convergence path for all competing
-		labelling/tagging/keywording systems toward one that is specified by
-		RFC.
-		</para>
-
-		<para>
-		You can change or delete the X-Label: field within
-		Mutt using the edit-label command, bound to the
-		y key by default.  This works for tagged messages, too.
-		</para>
-	</sect2>
-
-	<sect2 id="keywords-variables">
-		<title>Variables</title>
-
-		<table id="table-keywords-variables">
-			<title>Keywords Variables</title>
-			<tgroup cols="3">
-				<thead>
-					<row>
-						<entry>Name</entry>
-						<entry>Type</entry>
-						<entry>Default</entry>
->>>>>>> 3ad3e06d
 					</row>
 				</thead>
 				<tbody>
 					<row>
-<<<<<<< HEAD
 						<entry>index</entry>
                                                 <entry><literal>&lt;Esc&gt; L</literal></entry>
 						<entry><literal>&lt;limit-current-thread&gt;</literal></entry>
 						<entry>Limit view to current thread</entry>
-=======
-						<entry><literal>keywords_legacy</literal></entry>
-						<entry>boolean</entry>
-						<entry><literal>yes</literal></entry>
-					</row>
-					<row>
-						<entry><literal>keywords_standard</literal></entry>
-						<entry>boolean</entry>
-						<entry><literal>no</literal></entry>
-					</row>
-					<row>
-						<entry><literal>xlabel_delimiter</literal></entry>
-						<entry>string</entry>
-						<entry>(empty)</entry>
->>>>>>> 3ad3e06d
 					</row>
 				</tbody>
 			</tgroup>
 		</table>
-<<<<<<< HEAD
 
 	</sect2>
 <!--
@@ -11600,36 +11486,13 @@
 						<entry>Name</entry>
 						<entry>Type</entry>
 						<entry>Default</entry>
-=======
-	</sect2>
-
-	<sect2 id="keywords-functions">
-		<title>Functions</title>
-
-		<table id="table-keywords-funcions">
-			<title>Keyword Functions</title>
-			<tgroup cols="4">
-				<thead>
-					<row>
-						<entry>Menus</entry>
-						<entry>Default Key</entry>
-						<entry>Function</entry>
-						<entry>Description</entry>
->>>>>>> 3ad3e06d
 					</row>
 				</thead>
 				<tbody>
 					<row>
-<<<<<<< HEAD
 						<entry><literal>skip_quoted_offset</literal></entry>
 						<entry>number</entry>
 						<entry>0</entry>
-=======
-						<entry>index,pager</entry>
-						<entry>y</entry>
-						<entry><literal>&lt;edit-label&gt;</literal></entry>
-						<entry>add, change, or delete a message's label</entry>
->>>>>>> 3ad3e06d
 					</row>
 				</tbody>
 			</tgroup>
@@ -11637,7 +11500,6 @@
 	</sect2>
 
 <!--
-<<<<<<< HEAD
 	<sect2 id="skip-quoted-functions">
 		<title>Functions</title>
 		<para>None</para>
@@ -11805,32 +11667,10 @@
 						<entry>Append</entry>
 						<entry>Effect</entry>
 						<entry>Useful if</entry>
-=======
-	<sect2 id="keywords-commands">
-		<title>Commands</title>
-	</sect2>
-
-	<sect2 id="keywords-colors">
-		<title>Colors</title>
-		<para>None</para>
-	</sect2>
--->
-
-	<sect2 id="keywords-sort">
-		<title>Sort</title>
-		<table id="table-keywords-sort">
-			<title>Keywords Sort</title>
-			<tgroup cols="2">
-				<thead>
-					<row>
-						<entry>Sort</entry>
-						<entry>Description</entry>
->>>>>>> 3ad3e06d
 					</row>
 				</thead>
 				<tbody>
 					<row>
-<<<<<<< HEAD
 						<entry>Open</entry>
 						<entry>-</entry>
 						<entry>-</entry>
@@ -11859,15 +11699,10 @@
 						<entry>Append</entry>
 						<entry>Folder is readonly, but can be appended to</entry>
 						<entry>You want to store emails, but never change them</entry>
-=======
-						<entry><literal>label</literal></entry>
-						<entry>Sort by label</entry>
->>>>>>> 3ad3e06d
 					</row>
 				</tbody>
 			</tgroup>
 		</table>
-<<<<<<< HEAD
 
 		<note>
 			The command:
@@ -12069,34 +11904,19 @@
 	</sect2>
 
 	<sect2 id="compress-see-also">
-=======
-	</sect2>
-
-	<sect2 id="keywords-muttrc">
-		<title>Muttrc</title>
-	</sect2>
-
-	<sect2 id="keywords-see-also">
->>>>>>> 3ad3e06d
 		<title>See Also</title>
 
 		<itemizedlist>
 			<listitem><para><ulink url="https://github.com/neomutt/neomutt/wiki">NeoMutt Project</ulink></para></listitem>
-<<<<<<< HEAD
 			<listitem><para><link linkend="compile-time-features">Compile-Time Features</link></para></listitem>
 			<listitem><para><link linkend="regexp">Regular Expressions</link></para></listitem>
 			<listitem><para><link linkend="tmpdir">$tmpdir</link></para></listitem>
 			<listitem><para><link linkend="mbox-type">$mbox_type</link></para></listitem>
 			<listitem><para><link linkend="save-empty">$save_empty</link></para></listitem>
-=======
-			<listitem><para><link linkend="index-format">$index_format</link></para></listitem>
-			<listitem><para><link linkend="index-color">index-color patch</link></para></listitem>
->>>>>>> 3ad3e06d
 			<listitem><para><link linkend="folder-hook">folder-hook</link></para></listitem>
 		</itemizedlist>
 	</sect2>
 
-<<<<<<< HEAD
 	<sect2 id="compress-known-bugs">
 		<title>Known Bugs</title>
 
@@ -12112,7 +11932,203 @@
 		<listitem><para>Alain Penders <email>Alain@Finale-Dev.com</email></para></listitem>
 		<listitem><para>Christoph <quote>Myon</quote> Berg <email>myon@debian.org</email></para></listitem>
 		<listitem><para>Evgeni Golov <email>evgeni@debian.org</email></para></listitem>
-=======
+		<listitem><para>Richard Russon <email>rich@flatcap.org</email></para></listitem>
+		</itemizedlist>
+	</sect2>
+</sect1>
+
+<sect1 id="keywords">
+	<title>Keywords Patch</title>
+	<subtitle>Labels/Tagging for emails</subtitle>
+
+	<sect2 id="keywords-patch">
+		<title>Patch</title>
+
+		<para>
+			To check if Mutt supports <quote>Keywords</quote>, look for
+			<quote>patch-keywords</quote> in the mutt version.
+			See: <xref linkend="mutt-patches"/>.
+		</para>
+
+		<itemizedlist>
+			<title>Dependencies:</title>
+			<listitem><para>mutt-1.5.24</para></listitem>
+		</itemizedlist>
+
+		<para>This patch is part of the <ulink url="https://github.com/neomutt/neomutt/wiki">NeoMutt Project</ulink>.</para>
+	</sect2>
+
+	<sect2 id="keywords-intro">
+		<title>Introduction</title>
+
+		<para>
+		Unify label/keyword handling.
+		</para>
+
+		<para>
+		Since x-labels were added to mutt in 2000, a number of other approaches
+		to what we now call <quote>tagging</quote> have also emerged.
+		One of them was even made standard in RFC 2822.
+		This update unifies the handling of all these strategies.
+		</para>
+
+		<para>
+		We start by changing mutt's internal keyword storage from a single
+		string which may contain whitespace to a list of discrete keywords.
+		This has advantages for keyword completion as well as for portabilty
+		among varying "standards" for keyword storage.  This may represent
+		a significant change for existing mutt users who have set x-labels
+		containing spaces, and should be regarded with suspicion.  The
+		advantages are significant, though.
+		</para>
+
+		<para>
+		Next we allow mutt to parse keywords into this internal list from
+		any of the following headers: X-Label (freeform), X-Keywords
+		(space-delimited), X-Mozilla-Keys (space-delimited), and Keywords (RFC
+		2822, comma-space-delimited).  Mutt remembers which headers it sourced
+		keywords from, and can rewrite those headers when saving messages for
+		compatibility with the mailer of origin.
+		</para>
+
+		<para>
+		(X-Label was specified as freeform text by mutt, its only known
+		implementation.  X-Labels have been used both as a
+		<quote>tagging</quote> device, probably with space delimiting, and as a
+		<quote>memo</quote> field, where space-delimited parsing would ruin the
+		semantics of the memo.  By default mutt will not split X-Labels at all.
+		Set $xlabel_delimiter if your needs vary.)
+		</para>
+
+		<para>
+		Finally we add two booleans: $keywords_legacy=true and
+		$keywords_standard=FALSE.  When $keywords_legacy is true, mutt will
+		always save keyword to whatever original header it came from.  When
+		$keywords_standard=true, mutt will save to the Keywords: header.  If
+		both are true mutt saves to both; if neither is true, mutt saves only
+		to legacy headers to avoid complete loss of keywords.
+		</para>
+
+		<para>
+		Overall this represents convergence path for all competing
+		labelling/tagging/keywording systems toward one that is specified by
+		RFC.
+		</para>
+
+		<para>
+		You can change or delete the X-Label: field within
+		Mutt using the edit-label command, bound to the
+		y key by default.  This works for tagged messages, too.
+		</para>
+	</sect2>
+
+	<sect2 id="keywords-variables">
+		<title>Variables</title>
+
+		<table id="table-keywords-variables">
+			<title>Keywords Variables</title>
+			<tgroup cols="3">
+				<thead>
+					<row>
+						<entry>Name</entry>
+						<entry>Type</entry>
+						<entry>Default</entry>
+					</row>
+				</thead>
+				<tbody>
+					<row>
+						<entry><literal>keywords_legacy</literal></entry>
+						<entry>boolean</entry>
+						<entry><literal>yes</literal></entry>
+					</row>
+					<row>
+						<entry><literal>keywords_standard</literal></entry>
+						<entry>boolean</entry>
+						<entry><literal>no</literal></entry>
+					</row>
+					<row>
+						<entry><literal>xlabel_delimiter</literal></entry>
+						<entry>string</entry>
+						<entry>(empty)</entry>
+					</row>
+				</tbody>
+			</tgroup>
+		</table>
+	</sect2>
+
+	<sect2 id="keywords-functions">
+		<title>Functions</title>
+
+		<table id="table-keywords-funcions">
+			<title>Keyword Functions</title>
+			<tgroup cols="4">
+				<thead>
+					<row>
+						<entry>Menus</entry>
+						<entry>Default Key</entry>
+						<entry>Function</entry>
+						<entry>Description</entry>
+					</row>
+				</thead>
+				<tbody>
+					<row>
+						<entry>index,pager</entry>
+						<entry>y</entry>
+						<entry><literal>&lt;edit-label&gt;</literal></entry>
+						<entry>add, change, or delete a message's label</entry>
+					</row>
+				</tbody>
+			</tgroup>
+		</table>
+	</sect2>
+
+<!--
+	<sect2 id="keywords-commands">
+		<title>Commands</title>
+	</sect2>
+
+	<sect2 id="keywords-colors">
+		<title>Colors</title>
+		<para>None</para>
+	</sect2>
+-->
+
+	<sect2 id="keywords-sort">
+		<title>Sort</title>
+		<table id="table-keywords-sort">
+			<title>Keywords Sort</title>
+			<tgroup cols="2">
+				<thead>
+					<row>
+						<entry>Sort</entry>
+						<entry>Description</entry>
+					</row>
+				</thead>
+				<tbody>
+					<row>
+						<entry><literal>label</literal></entry>
+						<entry>Sort by label</entry>
+					</row>
+				</tbody>
+			</tgroup>
+		</table>
+	</sect2>
+
+	<sect2 id="keywords-muttrc">
+		<title>Muttrc</title>
+	</sect2>
+
+	<sect2 id="keywords-see-also">
+		<title>See Also</title>
+
+		<itemizedlist>
+			<listitem><para><ulink url="https://github.com/neomutt/neomutt/wiki">NeoMutt Project</ulink></para></listitem>
+			<listitem><para><link linkend="index-format">$index_format</link></para></listitem>
+			<listitem><para><link linkend="index-color">index-color patch</link></para></listitem>
+			<listitem><para><link linkend="folder-hook">folder-hook</link></para></listitem>
+		</itemizedlist>
+	</sect2>
+
 	<sect2 id="keywords-known-bugs">
 		<title>Known Bugs</title>
 	</sect2>
@@ -12121,7 +12137,6 @@
 		<title>Credits</title>
 		<itemizedlist>
 		<listitem><para>David Champion <email>dgc@uchicago.edu</email></para></listitem>
->>>>>>> 3ad3e06d
 		<listitem><para>Richard Russon <email>rich@flatcap.org</email></para></listitem>
 		</itemizedlist>
 	</sect2>
