dnl Process this file with autoconf to produce a configure script.

dnl !!! WHEN ADDING NEW CONFIGURE TESTS, PLEASE ADD CODE TO MAIN.C !!!
dnl !!! TO DUMP THEIR RESULTS WHEN MUTT -V IS CALLED            !!!

AC_INIT([mutt],[m4_esyscmd(tr -d \\n <VERSION)])
AC_CONFIG_SRCDIR(mutt.h)
AM_INIT_AUTOMAKE
AC_CONFIG_HEADERS([config.h])

AC_SUBST([CONFIG_STATUS_DEPENDENCIES], ['$(top_srcdir)/VERSION'])

MUTT_VERSION=`env sh "$srcdir/version.sh"`
AC_DEFINE_UNQUOTED(MUTT_VERSION,"$MUTT_VERSION", [Full textual version string.])

AC_USE_SYSTEM_EXTENSIONS

ALL_LINGUAS="de eu ru it es uk fr pl nl cs id sk ko el zh_TW zh_CN pt_BR eo gl sv da lt tr ja hu et ca bg ga"

AC_CANONICAL_HOST

AC_MSG_CHECKING([for prefix])
if test x$prefix = xNONE; then
  mutt_cv_prefix=$ac_default_prefix
else
  mutt_cv_prefix=$prefix
fi
AC_MSG_RESULT($mutt_cv_prefix)

AC_PROG_CC
AC_PROG_CC_C99
AC_SEARCH_LIBS([strerror],[cposix])
if test "x$U" != "x"; then
  AC_MSG_ERROR(Compiler not ANSI compliant)
fi
AC_PROG_CPP
AC_PROG_MAKE_SET
AC_PROG_INSTALL
AC_PROG_MKDIR_P
AC_PROG_RANLIB
AC_CHECK_TOOL(AR, ar, ar)

AC_C_INLINE
AC_C_CONST
AC_C_BIGENDIAN

AC_SYS_LARGEFILE
AC_FUNC_FSEEKO
AC_CHECK_SIZEOF(off_t)

AC_PATH_PROG(DBX, dbx, no)
AC_PATH_PROG(GDB, gdb, no)
AC_PATH_PROG(SDB, sdb, no)

if test $GDB != no ; then
        DEBUGGER=$GDB
elif test $DBX != no ; then
        DEBUGGER=$DBX
elif test $SDB != no ; then
        DEBUGGER=$SDB
else
        DEBUGGER=no
fi

AC_SUBST([DEBUGGER])

AH_TEMPLATE([sig_atomic_t],
            [/* Define to `int' if <signal.h> doesn't define.])
AH_TEMPLATE([HAVE_START_COLOR],
            [Define if you have start_color, as a function or macro.])
AH_TEMPLATE([HAVE_TYPEAHEAD],
            [Define if you have typeahead, as a function or macro.])
AH_TEMPLATE([HAVE_BKGDSET],
            [Define if you have bkgdset, as a function or macro.])
AH_TEMPLATE([HAVE_CURS_SET],
            [Define if you have curs_set, as a function or macro.])
AH_TEMPLATE([HAVE_META],
            [Define if you have meta, as a function or macro.])
AH_TEMPLATE([HAVE_USE_DEFAULT_COLORS],
            [Define if you have use_default_colors, as a function or macro.])
AH_TEMPLATE([HAVE_RESIZETERM],
            [Define if you have resizeterm, as a function or macro.])
AH_TEMPLATE([SIG_ATOMIC_VOLATILE_T],
            [Some systems declare sig_atomic_t as volatile, some others -- no.
             This define will have value `sig_atomic_t' or
             `volatile sig_atomic_t' accordingly.])
AH_TEMPLATE([ICONV_NONTRANS],
            [Define as 1 if iconv() only converts exactly and we should treat
             all return values other than (size_t)(-1) as equivalent.])

AH_BOTTOM([/* fseeko portability defines */
#ifdef HAVE_FSEEKO
# define LOFF_T off_t
# if HAVE_C99_INTTYPES && HAVE_INTTYPES_H
#  if SIZEOF_OFF_T == 8
#   define OFF_T_FMT "%" PRId64
#  else
#   define OFF_T_FMT "%" PRId32
#  endif
# else
#  if (SIZEOF_OFF_T == 8) && (SIZEOF_LONG == 4)
#   define OFF_T_FMT "%lld"
#  else
#   define OFF_T_FMT "%ld"
#  endif
# endif
#else
# define LOFF_T long
# define fseeko fseek
# define ftello ftell
# define OFF_T_FMT "%ld"
#endif
])
MUTT_C99_INTTYPES
AC_TYPE_LONG_LONG_INT

ac_aux_path_sendmail=/usr/sbin:/usr/lib
AC_PATH_PROG(SENDMAIL, sendmail, /usr/sbin/sendmail, $PATH:$ac_aux_path_sendmail)
AC_DEFINE_UNQUOTED(SENDMAIL,"$ac_cv_path_SENDMAIL", [Where to find sendmail on your system.])

OPS='$(srcdir)/OPS'

AC_MSG_CHECKING([whether to build with GPGME support])
AC_ARG_ENABLE(gpgme, AS_HELP_STRING([--enable-gpgme],[Enable GPGME support]),
[       if test x$enableval = xyes; then
		enable_gpgme=yes
	fi
])

if test x"$enable_gpgme" = xyes; then
   AC_MSG_RESULT(yes)
   AM_PATH_GPGME(1.0.0, AC_DEFINE(CRYPT_BACKEND_GPGME, 1,
		 [Defined, if GPGME support is enabled]),
		 [gpgme_found=no])
   if test x"$gpgme_found" = xno; then
      AC_MSG_ERROR([*** GPGME not found ***])
   else
      AM_PATH_GPGME(1.1.1, AC_DEFINE(HAVE_GPGME_PKA_TRUST, 1,
				  [Define if GPGME supports PKA]))
      #needed to get GPGME_LIBS and al correctly
      AM_PATH_GPGME(1.0.0, AC_DEFINE(CRYPT_BACKEND_GPGME, 1,
                    [Define if you use GPGME to support OpenPGP]))
      dnl AC_CHECK_FUNCS([gpgme_op_export_keys])
      saved_LIBS="$LIBS"
      LIBS="$LIBS $GPGME_LIBS"
      AC_CHECK_FUNCS([gpgme_op_export_keys])
      LIBS="$saved_LIBS"
      MUTT_LIB_OBJECTS="$MUTT_LIB_OBJECTS crypt-gpgme.o crypt-mod-pgp-gpgme.o crypt-mod-smime-gpgme.o"
   fi
else
   AC_MSG_RESULT([no])
fi

AC_ARG_ENABLE(pgp, AS_HELP_STRING([--disable-pgp],[Disable PGP support]),
[       if test x$enableval = xno ; then
                have_pgp=no
        fi
])

if test x$have_pgp != xno ; then
        AC_DEFINE(CRYPT_BACKEND_CLASSIC_PGP,1, [Define if you want classic PGP support.])
        PGPAUX_TARGET="pgpring\$(EXEEXT) pgpewrap\$(EXEEXT)"
        MUTT_LIB_OBJECTS="$MUTT_LIB_OBJECTS pgp.o pgpinvoke.o pgpkey.o pgplib.o gnupgparse.o pgpmicalg.o pgppacket.o crypt-mod-pgp-classic.o"
fi

AC_ARG_ENABLE(smime, AS_HELP_STRING([--disable-smime],[Disable SMIME support]),
[	if test x$enableval = xno ; then
		have_smime=no
	fi
])
 
if test x$have_smime != xno ; then
	AC_DEFINE(CRYPT_BACKEND_CLASSIC_SMIME, 1, [Define if you want classic S/MIME support.])
	MUTT_LIB_OBJECTS="$MUTT_LIB_OBJECTS smime.o crypt-mod-smime-classic.o"
	SMIMEAUX_TARGET="smime_keys"
fi

AC_ARG_ENABLE(sidebar, AC_HELP_STRING([--enable-sidebar], [Enable Sidebar support]),
[       if test x$enableval = xyes ; then
<<<<<<< HEAD
		AC_DEFINE(USE_SIDEBAR,1,[ Define if you want support for the sidebar. ])
		OPS="$OPS \$(srcdir)/OPS.SIDEBAR"
		need_sidebar="yes"
        fi
])
AM_CONDITIONAL(BUILD_SIDEBAR, test x$need_sidebar = xyes)

AC_ARG_ENABLE(notmuch, AC_HELP_STRING([--enable-notmuch], [Enable NOTMUCH support]),
[       if test x$enableval = xyes ; then
		AC_CHECK_LIB(notmuch, notmuch_database_open,,
			AC_MSG_ERROR([Unable to find Notmuch library]))
		AC_DEFINE(USE_NOTMUCH,1,[ Define if you want support for the notmuch. ])
		NOTMUCH_LIBS="-lnotmuch"
		OPS="$OPS \$(srcdir)/OPS.NOTMUCH"
		need_notmuch="yes"

		AC_MSG_CHECKING([for notmuch api version 3])
		AC_COMPILE_IFELSE( [AC_LANG_PROGRAM(
					[[#include <notmuch.h>]],
					[[notmuch_database_open("/path", NOTMUCH_DATABASE_MODE_READ_ONLY, (notmuch_database_t**)NULL);]]
					)],
		[notmuch_api_3=yes
			AC_DEFINE([NOTMUCH_API_3], 1, [Define to 1 if you have the notmuch api version 3.])
			],
		[notmuch_api_3=no]
		)
		AC_MSG_RESULT([$notmuch_api_3])
        fi
])
AM_CONDITIONAL(BUILD_NOTMUCH, test x$need_notmuch = xyes)

=======
		AC_DEFINE(USE_SIDEBAR, 1, [Define if you want support for the sidebar.])
		OPS="$OPS \$(srcdir)/OPS.SIDEBAR"
                MUTT_LIB_OBJECTS="$MUTT_LIB_OBJECTS sidebar.o"
        fi
])
>>>>>>> bb082444

AC_ARG_WITH(mixmaster, AS_HELP_STRING([--with-mixmaster@<:@=PATH@:>@],[Include Mixmaster support]),
  [if test "$withval" != no
   then
     if test -x "$withval"
     then
       MIXMASTER="$withval"
     else
       MIXMASTER="mixmaster"
     fi
     OPS="$OPS \$(srcdir)/OPS.MIX"
     MUTT_LIB_OBJECTS="$MUTT_LIB_OBJECTS remailer.o"
     AC_DEFINE_UNQUOTED(MIXMASTER,"$MIXMASTER", [Where to find mixmaster on your system.])
   fi])

# We now require all OPS
OPS="$OPS \$(srcdir)/OPS.PGP \$(srcdir)/OPS.SMIME \$(srcdir)/OPS.CRYPT "
AC_SUBST([OPS])

AC_SUBST(PGPAUX_TARGET)
AC_SUBST(SMIMEAUX_TARGET)

AC_PATH_PROG(ISPELL, ispell, no)
if test $ISPELL != no; then
        AC_DEFINE_UNQUOTED(ISPELL,"$ISPELL",[ Where to find ispell on your system. ])
fi

AC_ARG_WITH(slang, AS_HELP_STRING([--with-slang@<:@=DIR@:>@],[Use S-Lang instead of ncurses]),
        [AC_CACHE_CHECK([if this is a BSD system], mutt_cv_bsdish,
                [AC_RUN_IFELSE([AC_LANG_SOURCE([[#include <sys/param.h>
#include <stdlib.h>

main ()
{
#ifdef BSD
        exit (0);
#else
        exit (1);
#endif
}]])],[mutt_cv_bsdish=yes],[mutt_cv_bsdish=no],[mutt_cv_bsdish=no])])

        AC_MSG_CHECKING(for S-Lang)
        if test $withval = yes; then
                if test -d $srcdir/../slang; then
                        mutt_cv_slang=$srcdir/../slang/src
                        CPPFLAGS="$CPPFLAGS -I${mutt_cv_slang}"
                        LDFLAGS="$LDFLAGS -L${mutt_cv_slang}/objs"
                else
                        if test -d $mutt_cv_prefix/include/slang; then
                                CPPFLAGS="$CPPFLAGS -I$mutt_cv_prefix/include/slang"
                        elif test -d /usr/include/slang; then
                                CPPFLAGS="$CPPFLAGS -I/usr/include/slang"
                        fi
                        mutt_cv_slang=yes
                fi
        else
                dnl ---Check to see if $withval is a source directory
                if test -f $withval/src/slang.h; then
                        mutt_cv_slang=$withval/src
                        CPPFLAGS="$CPPFLAGS -I${mutt_cv_slang}"
                        LDFLAGS="$LDFLAGS -L${mutt_cv_slang}/objs"
                else
                        dnl ---Must be installed somewhere
                        mutt_cv_slang=$withval
                        if test -d $withval/include/slang; then
                                CPPFLAGS="$CPPFLAGS -I${withval}/include/slang"
                        elif test -d $withval/include; then
                                CPPFLAGS="$CPPFLAGS -I${withval}/include"
                        fi
                        LDFLAGS="$LDFLAGS -L${withval}/lib"
                fi
        fi
        AC_MSG_RESULT($mutt_cv_slang)
        if test $mutt_cv_bsdish = yes; then
                AC_CHECK_LIB(termlib, main)
        fi
        AC_DEFINE(USE_SLANG_CURSES,1,
                [ Define if you compile with SLang instead of curses/ncurses. ])
        AC_DEFINE(HAVE_COLOR,1,[ Define if your curses library supports color. ])
        MUTT_LIB_OBJECTS="$MUTT_LIB_OBJECTS resize.o"

        dnl --- now that we've found it, check the link

        AC_CHECK_LIB(slang, SLtt_get_terminfo,
                [MUTTLIBS="$MUTTLIBS -lslang -lm"],
                [AC_MSG_ERROR(unable to compile.  check config.log)], -lm)

        ],

        [mutt_cv_curses=/usr
        AC_ARG_WITH(curses, AS_HELP_STRING([--with-curses=DIR],[Where ncurses is installed]),
                [if test $withval != yes; then
                        mutt_cv_curses=$withval
                fi
                if test x$mutt_cv_curses != x/usr; then
                        LDFLAGS="$LDFLAGS -L${mutt_cv_curses}/lib"
                        CPPFLAGS="$CPPFLAGS -I${mutt_cv_curses}/include"
                fi])

	AC_CHECK_FUNC(initscr,,[
	cf_ncurses="ncurses"
	for lib in ncurses ncursesw
	do
		AC_CHECK_LIB($lib, waddnwstr, [cf_ncurses="$lib"; break])
	done
        AC_CHECK_LIB($cf_ncurses, initscr,
                [MUTTLIBS="$MUTTLIBS -l$cf_ncurses"
		
                if test "$cf_ncurses" = ncursesw; then
			AC_CHECK_HEADERS(ncursesw/ncurses.h,[cf_cv_ncurses_header="ncursesw/ncurses.h"])
		else
                  AC_CHECK_HEADERS(ncurses/ncurses.h,[cf_cv_ncurses_header="ncurses/ncurses.h"],
                    [AC_CHECK_HEADERS(ncurses.h,[cf_cv_ncurses_header="ncurses.h"])])
		fi],

                [CF_CURSES_LIBS])
		])

        old_LIBS="$LIBS"
        LIBS="$LIBS $MUTTLIBS"
        CF_CHECK_FUNCDECLS([#include <${cf_cv_ncurses_header-curses.h}>],
                           [start_color typeahead bkgdset curs_set meta use_default_colors resizeterm])
        if test "$ac_cv_func_decl_start_color" = yes; then
                AC_DEFINE(HAVE_COLOR,1,[ Define if your curses library supports color. ])
        fi
        if test "$ac_cv_func_decl_resizeterm" = yes; then
                MUTT_LIB_OBJECTS="$MUTT_LIB_OBJECTS resize.o"
        fi
        AC_CHECK_FUNCS([use_extended_names])
        LIBS="$old_LIBS"
        ])

AC_HEADER_STDC

AC_CHECK_HEADERS(stdarg.h sys/ioctl.h ioctl.h sysexits.h)
AC_CHECK_HEADERS(sys/time.h sys/resource.h sys/syscall.h)
AC_CHECK_HEADERS(unix.h)

AC_CHECK_FUNCS(setrlimit getsid)
AC_CHECK_FUNCS(fgets_unlocked fgetc_unlocked)

AC_MSG_CHECKING(for sig_atomic_t in signal.h)
AC_EGREP_HEADER(sig_atomic_t,signal.h,
  [
    ac_cv_type_sig_atomic_t=yes;
    AC_EGREP_HEADER(volatile.*sig_atomic_t,
                    signal.h,
                    [
                        is_sig_atomic_t_volatile=yes;
                        AC_MSG_RESULT([yes, volatile])
                    ],
                    [
                        is_sig_atomic_t_volatile=no;
                        AC_MSG_RESULT([yes, non volatile])
                    ])
  ],
  [
    AC_MSG_RESULT(no)
    AC_CHECK_TYPE(sig_atomic_t, int)
    is_sig_atomic_t_volatile=no
  ])
if test $is_sig_atomic_t_volatile = 'yes'
then
    AC_DEFINE(SIG_ATOMIC_VOLATILE_T, sig_atomic_t)
else
    AC_DEFINE(SIG_ATOMIC_VOLATILE_T, [volatile sig_atomic_t])
fi

AC_CHECK_DECLS([sys_siglist],[],[],[#include <signal.h>
/* NetBSD declares sys_siglist in unistd.h.  */
#ifdef HAVE_UNISTD_H
# include <unistd.h>
#endif
])


AC_TYPE_PID_T
AC_CHECK_TYPE(ssize_t, int)

AC_CHECK_FUNCS(fgetpos memmove setegid srand48 strerror)

AC_REPLACE_FUNCS([setenv strcasecmp strdup strndup strnlen strsep strtok_r wcscasecmp])
AC_REPLACE_FUNCS([strcasestr mkdtemp])

AC_CHECK_FUNC(getopt)
if test $ac_cv_func_getopt = yes; then
        AC_CHECK_HEADERS(getopt.h)
fi

SNPRINTFOBJS=""
AC_CHECK_FUNC(snprintf, [mutt_cv_func_snprintf=yes], [mutt_cv_func_snprintf=no])
AC_CHECK_FUNC(vsnprintf, [mutt_cv_func_vsnprintf=yes], [mutt_cv_func_vsnprintf=no])
if test $mutt_cv_func_snprintf = yes; then
AC_CACHE_CHECK([whether your system's snprintf is C99 compliant],
        [mutt_cv_c99_snprintf],
        AC_RUN_IFELSE([AC_LANG_SOURCE([[
#include <stdio.h>
int main()
{
changequote(, )dnl
  char buf[8];
  int len = snprintf(buf, 4, "1234567");
  return (len != 7 || buf[3] != '\0');
changequote([, ])dnl
}
        ]])],[mutt_cv_c99_snprintf=yes],[mutt_cv_c99_snprintf=no],[mutt_cv_c99_snprintf=no]))
else
        mutt_cv_c99_snprintf=no
fi
if test $mutt_cv_func_vsnprintf = yes; then
AC_CACHE_CHECK([whether your system's vsnprintf is C99 compliant],
        [mutt_cv_c99_vsnprintf],
        AC_RUN_IFELSE([AC_LANG_SOURCE([[
#include <stdarg.h>
#include <stdio.h>
int foo(const char *fmt, ...)
{
changequote(, )dnl
  char buf[8];
  int len;
  va_list ap;
  va_start(ap, fmt);
  len = vsnprintf(buf, 4, fmt, ap);
  va_end(ap);
  return (len != 7 || buf[3] != '\0');
changequote([, ])dnl
}

int main()
{
  return foo("%s", "1234567");
}
        ]])],[mutt_cv_c99_vsnprintf=yes],[mutt_cv_c99_vsnprintf=no],[mutt_cv_c99_vsnprintf=no]))
else
        mutt_cv_c99_vsnprintf=no
fi
if test $mutt_cv_c99_snprintf = yes; then
        AC_DEFINE(HAVE_SNPRINTF, 1, [ Define to 1 if you have a C99 compliant snprintf function. ])
fi
if test $mutt_cv_c99_vsnprintf = yes; then
        AC_DEFINE(HAVE_VSNPRINTF, 1, [ Define to 1 if you have a C99 compliant vsnprintf function. ])
fi
if test $mutt_cv_c99_snprintf = no -o $mutt_cv_c99_vsnprintf = no; then
        AC_LIBOBJ(snprintf)
fi

XIPH_FUNC_VA_COPY

dnl SCO uses chsize() instead of ftruncate()
AC_CHECK_FUNCS(ftruncate, , [AC_CHECK_LIB(x, chsize)])

dnl SCO has strftime() in libintl
AC_CHECK_FUNCS(strftime, , [AC_CHECK_LIB(intl, strftime)])

dnl AIX may not have fchdir()
AC_CHECK_FUNCS(fchdir, , [mutt_cv_fchdir=no])

AC_ARG_WITH(regex, AS_HELP_STRING([--with-regex],[Use the GNU regex library]),
        [mutt_cv_regex=yes],
        [AC_CHECK_FUNCS(regcomp, mutt_cv_regex=no, mutt_cv_regex=yes)])

if test $mutt_cv_regex = no ; then
AC_CACHE_CHECK([whether your system's regexp library is completely broken],
        [mutt_cv_regex_broken],
        AC_RUN_IFELSE([AC_LANG_SOURCE([[
#include <unistd.h>
#include <regex.h>
main() { regex_t blah ; regmatch_t p; p.rm_eo = p.rm_eo; return regcomp(&blah, "foo.*bar", REG_NOSUB) || regexec (&blah, "foobar", 0, NULL, 0); }]])],[mutt_cv_regex_broken=no],[mutt_cv_regex_broken=yes],[mutt_cv_regex_broken=yes]))
        if test $mutt_cv_regex_broken = yes ; then
                echo "Using the included GNU regex instead." >&AS_MESSAGE_FD
                mutt_cv_regex=yes
        fi
fi

if test $mutt_cv_regex = yes; then
        AC_DEFINE(USE_GNU_REGEX,1,[ Define if you want to use the included regex.c. ])
        AC_LIBOBJ(regex)
fi


AC_ARG_WITH(homespool,
  AS_HELP_STRING([--with-homespool@<:@=FILE@:>@],[File in user's directory where new mail is spooled]), with_homespool=${withval})
if test x$with_homespool != x; then
        if test $with_homespool = yes; then
                with_homespool=mailbox
        fi
        AC_DEFINE_UNQUOTED(MAILPATH,"$with_homespool",[ Where new mail is spooled. ])
        AC_DEFINE(HOMESPOOL,1,
          [Is mail spooled to the user's home directory?  If defined,
           MAILPATH should be set to the filename of the spool mailbox
           relative the the home directory.
           use: configure --with-homespool=FILE])
        AC_DEFINE(USE_DOTLOCK,1,[ Define to use dotlocking for mailboxes. ])
        mutt_cv_setgid=no
else
        AC_ARG_WITH(mailpath, AS_HELP_STRING([--with-mailpath=DIR],[Directory where spool mailboxes are located]),
                [mutt_cv_mailpath=$withval],
                [ AC_CACHE_CHECK(where new mail is stored, mutt_cv_mailpath,
                        [mutt_cv_mailpath=no
                        if test -d /var/mail; then
                                mutt_cv_mailpath=/var/mail
                        elif test -d /var/spool/mail; then
                                mutt_cv_mailpath=/var/spool/mail
                        elif test -d /usr/spool/mail; then
                                mutt_cv_mailpath=/usr/spool/mail
                        elif test -d /usr/mail; then
                                mutt_cv_mailpath=/usr/mail
                        fi])
                ])
        if test "$mutt_cv_mailpath" = no; then
                AC_MSG_ERROR("Could not determine where new mail is stored.")
        fi
        AC_DEFINE_UNQUOTED(MAILPATH,"$mutt_cv_mailpath",[ Where new mail is spooled. ])

        AC_CACHE_CHECK(if $mutt_cv_mailpath is world writable, mutt_cv_worldwrite, [AC_RUN_IFELSE([AC_LANG_SOURCE([[#include <sys/types.h>
#include <sys/stat.h>
#include <stdlib.h>

int main (int argc, char **argv)
{
        struct stat s;

        if (stat ("$mutt_cv_mailpath", &s)) exit (1);
        if (s.st_mode & S_IWOTH) exit (0);
        exit (1);
}]])],[mutt_cv_worldwrite=yes],[mutt_cv_worldwrite=no],[mutt_cv_worldwrite=no])])

        mutt_cv_setgid=no
        if test $mutt_cv_worldwrite = yes; then
                AC_DEFINE(USE_DOTLOCK,1,[ Define to use dotlocking for mailboxes. ])
        else

                AC_CACHE_CHECK(if $mutt_cv_mailpath is group writable, mutt_cv_groupwrite, [AC_RUN_IFELSE([AC_LANG_SOURCE([[#include <sys/types.h>
#include <sys/stat.h>
#include <stdlib.h>

int main (int argc, char **argv)
{
        struct stat s;

        if (stat ("$mutt_cv_mailpath", &s)) exit (1);
        if (s.st_mode & S_IWGRP) exit (0);
        exit (1);
}]])],[mutt_cv_groupwrite=yes],[mutt_cv_groupwrite=no],[mutt_cv_groupwrite=no])])

                if test $mutt_cv_groupwrite = yes; then
                        AC_DEFINE(USE_DOTLOCK,1,[ Define to use dotlocking for mailboxes. ])
                        AC_DEFINE(USE_SETGID,1,[ Define if mutt should run setgid "mail". ])
                        mutt_cv_setgid=yes
                fi
        fi
fi

AC_ARG_ENABLE(external_dotlock, AS_HELP_STRING([--enable-external-dotlock],[Force use of an external dotlock program]),
        [mutt_cv_external_dotlock="$enableval"])

if test "x$mutt_cv_setgid" = "xyes" || test "x$mutt_cv_fchdir" = "xno" \
        || test "x$mutt_cv_external_dotlock" = "xyes"
then
        AC_DEFINE(DL_STANDALONE,1,[ Define if you want to use an external dotlocking program. ])
        DOTLOCK_TARGET="mutt_dotlock\$(EXEEXT)"
else
        MUTT_LIB_OBJECTS="$MUTT_LIB_OBJECTS dotlock.o"
fi

AC_SUBST(DOTLOCK_TARGET)

dnl autoconf <2.60 compatibility
if test -z "$datarootdir"; then
  datarootdir='${prefix}/share'
fi
AC_SUBST([datarootdir])

AC_MSG_CHECKING(where to put the documentation)
AC_ARG_WITH(docdir, AS_HELP_STRING([--with-docdir=PATH],[Specify where to put the documentation]),
        [mutt_cv_docdir=$withval],
        [mutt_cv_docdir='${datarootdir}/doc/mutt'])
AC_MSG_RESULT($mutt_cv_docdir)
if test -z "$docdir" -o -n "$with_docdir"
then
  docdir=$mutt_cv_docdir
fi
AC_SUBST(docdir)

if test x$mutt_cv_setgid = xyes; then
        DOTLOCK_GROUP='mail'
        DOTLOCK_PERMISSION=2755
else
        DOTLOCK_GROUP=''
        DOTLOCK_PERMISSION=755
fi
AC_SUBST(DOTLOCK_GROUP)
AC_SUBST(DOTLOCK_PERMISSION)

AC_ARG_WITH(domain, AS_HELP_STRING([--with-domain=DOMAIN],[Specify your DNS domain name]),
        [if test $withval != yes; then
            if test $withval != no; then
                AC_DEFINE_UNQUOTED(DOMAIN,"$withval",[ Define your domain name. ])
            fi
        fi])

need_socket="no"

dnl -- socket dependencies --

AC_ARG_ENABLE(pop,  AS_HELP_STRING([--enable-pop],[Enable POP3 support]),
[       if test x$enableval = xyes ; then
                AC_DEFINE(USE_POP,1,[ Define if you want support for the POP3 protocol. ])
                MUTT_LIB_OBJECTS="$MUTT_LIB_OBJECTS pop.o pop_lib.o pop_auth.o"
                need_pop="yes"
                need_socket="yes"
                need_md5="yes"
        fi
])

AC_ARG_ENABLE(imap, AS_HELP_STRING([--enable-imap],[Enable IMAP support]),
[       if test x$enableval = xyes ; then
                AC_DEFINE(USE_IMAP,1,[ Define if you want support for the IMAP protocol. ])
                LIBIMAP="-Limap -limap"
                LIBIMAPDEPS="\$(top_srcdir)/imap/imap.h imap/libimap.a"
                need_imap="yes"
                need_socket="yes"
                need_md5="yes"
        fi
])
AM_CONDITIONAL(BUILD_IMAP, test x$need_imap = xyes)

AC_ARG_ENABLE(smtp, AS_HELP_STRING([--enable-smtp],[include internal SMTP relay support]),
	[if test $enableval = yes; then
		AC_DEFINE(USE_SMTP, 1, [Include internal SMTP relay support])
            	MUTT_LIB_OBJECTS="$MUTT_LIB_OBJECTS smtp.o"
		need_socket="yes"
	fi])

if test x"$need_imap" = xyes -o x"$need_pop" = xyes ; then
  MUTT_LIB_OBJECTS="$MUTT_LIB_OBJECTS bcache.o"
fi

dnl -- end socket dependencies --

if test "$need_socket" = "yes"
then
        AC_CHECK_HEADERS([sys/select.h])
        AC_MSG_CHECKING([for socklen_t])
        AC_EGREP_HEADER(socklen_t, sys/socket.h, AC_MSG_RESULT([yes]),
                AC_MSG_RESULT([no])
                AC_DEFINE(socklen_t,int,
                        [ Define to 'int' if <sys/socket.h> doesn't have it. ]))
        AC_CHECK_FUNC(gethostent, , AC_CHECK_LIB(nsl, gethostent))
        AC_CHECK_FUNC(setsockopt, , AC_CHECK_LIB(socket, setsockopt))
        AC_CHECK_FUNCS(getaddrinfo)
        AC_DEFINE(USE_SOCKET,1,
                [ Include code for socket support. Set automatically if you enable POP3 or IMAP ])
        MUTT_LIB_OBJECTS="$MUTT_LIB_OBJECTS account.o mutt_socket.o mutt_tunnel.o"
fi

dnl -- imap dependencies --

AC_ARG_WITH(gss, AS_HELP_STRING([--with-gss@<:@=PFX@:>@],[Compile in GSSAPI authentication for IMAP]), 
    gss_prefix="$withval", gss_prefix="no")
if test "$gss_prefix" != "no"
then
  if test "$need_imap" = "yes"
  then
    MUTT_AM_PATH_GSSAPI(gss_prefix)
    AC_MSG_CHECKING(GSSAPI implementation)
    AC_MSG_RESULT($GSSAPI_IMPL)
    if test "$GSSAPI_IMPL" = "none"
    then
      AC_CACHE_SAVE
      AC_MSG_RESULT([GSSAPI libraries not found])
    fi
    if test "$GSSAPI_IMPL" = "Heimdal"
    then
      AC_DEFINE(HAVE_HEIMDAL,1,[ Define if your GSSAPI implementation is Heimdal ])
    fi
    CPPFLAGS="$CPPFLAGS $GSSAPI_CFLAGS"
    MUTTLIBS="$MUTTLIBS $GSSAPI_LIBS"
    AC_DEFINE(USE_GSS,1,[ Define if you have GSSAPI libraries available ])
    need_gss="yes"
  else
    AC_MSG_WARN([GSS was requested but IMAP is not enabled])
  fi
fi
AM_CONDITIONAL(USE_GSS, test x$need_gss = xyes)

dnl -- end imap dependencies --

AC_ARG_WITH(ssl, AS_HELP_STRING([--with-ssl@<:@=PFX@:>@],[Enable TLS support using OpenSSL]),
[       if test "$with_ssl" != "no"
        then
          if test "$need_socket" != "yes"; then
           AC_MSG_WARN([SSL support is only useful with POP, IMAP or SMTP support])
	  else
            if test "$with_ssl" != "yes"
            then
             LDFLAGS="$LDFLAGS -L$withval/lib"
             CPPFLAGS="$CPPFLAGS -I$withval/include"
            fi
            saved_LIBS="$LIBS"

            crypto_libs=""
            AC_CHECK_LIB(z, deflate, [crypto_libs=-lz])
            AC_CHECK_LIB(crypto, X509_new,
              [crypto_libs="-lcrypto $crypto_libs"],, [$crypto_libs])
            AC_CHECK_LIB(ssl, SSL_new,,
              AC_MSG_ERROR([Unable to find SSL library]), [$crypto_libs])

            LIBS="$LIBS $crypto_libs"
            AC_CHECK_FUNCS(RAND_status RAND_egd)

            AC_DEFINE(USE_SSL,1,[ Define if you want support for SSL. ])
            AC_DEFINE(USE_SSL_OPENSSL,1,[ Define if you want support for SSL via OpenSSL. ])
            LIBS="$saved_LIBS"
            MUTTLIBS="$MUTTLIBS -lssl $crypto_libs"
            MUTT_LIB_OBJECTS="$MUTT_LIB_OBJECTS mutt_ssl.o"
            need_ssl=yes
          fi
        fi
])

AC_ARG_WITH([gnutls], AS_HELP_STRING([--with-gnutls@<:@=PFX@:>@],[enable TLS support using gnutls]),
    [gnutls_prefix="$withval"], [gnutls_prefix="no"])
if test "$gnutls_prefix" != "no" && test x"$need_ssl" != xyes
then
  if test "$need_socket" != "yes"
  then
    AC_MSG_WARN([SSL support is only useful with POP, IMAP or SMTP support])
  else
    if test "$gnutls_prefix" != "yes"
    then
      LDFLAGS="$LDFLAGS -L$gnutls_prefix/lib"
      CPPFLAGS="$CPPFLAGS -I$gnutls_prefix/include"
    fi
    saved_LIBS="$LIBS"

    AC_CHECK_LIB(gnutls, gnutls_check_version,
      [dnl GNUTLS found
      AC_CHECK_DECLS([GNUTLS_VERIFY_DISABLE_TIME_CHECKS], [], [],
                    [[#include <gnutls/x509.h>]])

      LIBS="$LIBS -lgnutls"
      AC_CHECK_FUNCS(gnutls_priority_set_direct)
      AC_CHECK_TYPES([gnutls_certificate_credentials_t,
                      gnutls_certificate_status_t,
                      gnutls_datum_t,
                      gnutls_digest_algorithm_t,
                      gnutls_session_t,
                      gnutls_transport_ptr_t,
                      gnutls_x509_crt_t], [], [], [[#include <gnutls/gnutls.h>]])

      LIBS="$saved_LIBS"
      MUTTLIBS="$MUTTLIBS -lgnutls"

      AC_DEFINE(USE_SSL, 1, [ Define if you want support for SSL. ])
      AC_DEFINE(USE_SSL_GNUTLS, 1, [ Define if you want support for SSL via GNUTLS. ])

      MUTT_LIB_OBJECTS="$MUTT_LIB_OBJECTS mutt_ssl_gnutls.o"
      need_ssl=yes],
      [AC_MSG_ERROR([could not find libgnutls])])
  fi
fi

AM_CONDITIONAL(USE_SSL, test x$need_ssl = xyes)

AC_ARG_WITH(sasl, AS_HELP_STRING([--with-sasl@<:@=PFX@:>@],[Use SASL network security library]),
        [	
        if test "$with_sasl" != "no"
        then
          if test "$need_socket" != "yes"
          then
            AC_MSG_ERROR([SASL support is only useful with POP or IMAP support])
          fi

          if test "$with_sasl" != "yes"
          then
            CPPFLAGS="$CPPFLAGS -I$with_sasl/include"
            LDFLAGS="$LDFLAGS -L$with_sasl/lib"
          fi

          saved_LIBS="$LIBS"
          LIBS=

          # OpenSolaris provides a SASL2 interface in libsasl
          sasl_libs="sasl2 sasl"
          AC_SEARCH_LIBS(sasl_encode64, [$sasl_libs],,
                  AC_MSG_ERROR([could not find sasl lib]),)

          MUTTLIBS="$MUTTLIBS $LIBS"
          MUTT_LIB_OBJECTS="$MUTT_LIB_OBJECTS mutt_sasl.o"
          LIBS="$saved_LIBS"

          AC_DEFINE(USE_SASL,1,
                  [ Define if want to use the SASL library for POP/IMAP authentication. ])
          need_sasl=yes
        fi
        ])
AM_CONDITIONAL(USE_SASL, test x$need_sasl = xyes)

dnl -- end socket --

AC_ARG_ENABLE(debug, AS_HELP_STRING([--enable-debug],[Enable debugging support]),
        [ if test x$enableval = xyes ; then
                AC_DEFINE(DEBUG,1,[ Define to enable debugging info. ])
          fi
         ])

AC_ARG_ENABLE(flock, AS_HELP_STRING([--enable-flock],[Use flock() to lock files]),
        [if test $enableval = yes; then
                AC_DEFINE(USE_FLOCK,1, [ Define to use flock() to lock mailboxes. ])
        fi])

mutt_cv_fcntl=yes
AC_ARG_ENABLE(fcntl, AS_HELP_STRING([--disable-fcntl],[Do NOT use fcntl() to lock files]),
        [if test $enableval = no; then mutt_cv_fcntl=no; fi])

if test $mutt_cv_fcntl = yes; then
        AC_DEFINE(USE_FCNTL,1, [ Define to use fcntl() to lock folders. ])
fi

AC_MSG_CHECKING(whether struct dirent defines d_ino)
ac_cv_dirent_d_ino=no
AC_LINK_IFELSE([AC_LANG_PROGRAM([[#include <dirent.h>]], [[struct dirent dp; (void)dp.d_ino]])],[ac_cv_dirent_d_ino=yes],[])
if test x$ac_cv_dirent_d_ino = xyes ; then
  AC_DEFINE(HAVE_DIRENT_D_INO,1,
            [Define to 1 if your system has the dirent::d_ino member])
fi
AC_MSG_RESULT($ac_cv_dirent_d_ino)

mutt_cv_warnings=yes
AC_ARG_ENABLE(warnings, AS_HELP_STRING([--disable-warnings],[Turn off compiler warnings (not recommended)]),
[if test $enableval = no; then
        mutt_cv_warnings=no
fi])

if test x$GCC = xyes && test $mutt_cv_warnings = yes; then
  CFLAGS="-Wall -pedantic -Wno-long-long $CFLAGS"
fi

AC_ARG_ENABLE(nfs-fix, AS_HELP_STRING([--enable-nfs-fix],[Work around an NFS with broken attributes caching]),
        [if test x$enableval = xyes; then
                AC_DEFINE(NFS_ATTRIBUTE_HACK,1,
                  [Define if you have problems with mutt not detecting
                   new/old mailboxes over NFS.  Some NFS implementations
                   incorrectly cache the attributes of small files.])
        fi])

AC_ARG_ENABLE(mailtool, AS_HELP_STRING([--enable-mailtool],[Enable Sun mailtool attachments support]),
        [if test x$enableval = xyes; then
                AC_DEFINE(SUN_ATTACHMENT,1,[ Define to enable Sun mailtool attachments support. ])
        fi])

AC_ARG_ENABLE(locales-fix, AS_HELP_STRING([--enable-locales-fix],[The result of isprint() is unreliable]),
        [if test x$enableval = xyes; then
                AC_DEFINE(LOCALES_HACK,1,[ Define if the result of isprint() is unreliable. ])
        fi])

AC_ARG_WITH(exec-shell, AS_HELP_STRING([--with-exec-shell=SHELL],[Specify alternate shell (ONLY if /bin/sh is broken)]),
        [if test $withval != yes; then
                AC_DEFINE_UNQUOTED(EXECSHELL, "$withval",
                 [program to use for shell commands])
         else
                AC_DEFINE_UNQUOTED(EXECSHELL, "/bin/sh")
        fi],
        [AC_DEFINE_UNQUOTED(EXECSHELL, "/bin/sh")])

AC_ARG_ENABLE(exact-address, AS_HELP_STRING([--enable-exact-address],[Enable regeneration of email addresses]),
        [if test $enableval = yes; then
                AC_DEFINE(EXACT_ADDRESS,1,
                  [Enable exact regeneration of email addresses as parsed?
                   NOTE: this requires significant more memory when defined.])

        fi])

dnl -- start cache --
db_found=no
db_requested=auto
AC_ARG_ENABLE(hcache, AS_HELP_STRING([--enable-hcache],[Enable header caching]))
AC_ARG_WITH(tokyocabinet, AS_HELP_STRING([--without-tokyocabinet],[Don't use tokyocabinet even if it is available]))
AC_ARG_WITH(qdbm, AS_HELP_STRING([--without-qdbm],[Don't use qdbm even if it is available]))
AC_ARG_WITH(gdbm, AS_HELP_STRING([--without-gdbm],[Don't use gdbm even if it is available]))
AC_ARG_WITH(bdb, AS_HELP_STRING([--with-bdb@<:@=DIR@:>@],[Use BerkeleyDB4 if gdbm is not available]))

db_found=no
if test x$enable_hcache = xyes
then
    AC_DEFINE(USE_HCACHE, 1, [Enable header caching])
    MUTT_LIB_OBJECTS="$MUTT_LIB_OBJECTS hcache.o"

    OLDCPPFLAGS="$CPPFLAGS"
    OLDLDFLAGS="$LDFLAGS"
    OLDLIBS="$LIBS"

    need_md5="yes"

    if test -n "$with_tokyocabinet" && test "$with_tokyocabinet" != "no"
    then
      db_requested=tc
    fi
    if test -n "$with_qdbm" && test "$with_qdbm" != "no"
    then
      if test "$db_requested" != "auto"
      then
        AC_MSG_ERROR([more than one header cache engine requested.])
      else
        db_requested=qdbm
      fi
    fi
    if test -n "$with_gdbm" && test "$with_gdbm" != "no"
    then
      if test "$db_requested" != "auto"
      then
        AC_MSG_ERROR([more than one header cache engine requested.])
      else
        db_requested=gdbm
      fi
    fi
    if test -n "$with_bdb" && test "$with_bdb" != "no"
    then
      if test "$db_requested" != "auto"
      then
        AC_MSG_ERROR([more than one header cache engine requested.])
      else
        db_requested=bdb
      fi
    fi
    
    dnl -- Tokyo Cabinet --
    if test "$with_tokyocabinet" != "no" \
	    && test "$db_requested" = auto -o "$db_requested" = tc
    then
      if test -n "$with_tokyocabinet" && test "$with_tokyocabinet" != "yes"
      then
        CPPFLAGS="$CPPFLAGS -I$with_tokyocabinet/include"
        LDFLAGS="$LDFLAGS -L$with_tokyocabinet/lib"
      fi

      AC_CHECK_HEADER(tcbdb.h,
      AC_CHECK_LIB(tokyocabinet, tcbdbopen,
        [MUTTLIBS="$MUTTLIBS -ltokyocabinet"
         AC_DEFINE(HAVE_TC, 1, [Tokyo Cabinet Support])
         db_found=tc],
        [CPPFLAGS="$OLDCPPFLAGS"
         LDFLAGS="$OLDLDFLAGS"]))
      if test "$db_requested" != auto && test "$db_found" != "$db_requested"
      then
        AC_MSG_ERROR([Tokyo Cabinet could not be used. Check config.log for details.])
      fi
    fi

    dnl -- QDBM --
    if test "$with_qdbm" != "no" && test $db_found = no \
	    && test "$db_requested" = auto -o "$db_requested" = qdbm
    then
      if test -n "$with_qdbm" && test "$with_qdbm" != "yes"
      then
        if test -d $with_qdbm/include/qdbm; then
          CPPFLAGS="$CPPFLAGS -I$with_qdbm/include/qdbm"
	else
          CPPFLAGS="$CPPFLAGS -I$with_qdbm/include"
	fi
        LDFLAGS="$LDFLAGS -L$with_qdbm/lib"
      else
         if test -d /usr/include/qdbm; then
           CPPFLAGS="$CPPFLAGS -I/usr/include/qdbm"
	 fi
      fi

      saved_LIBS="$LIBS"
      AC_CHECK_HEADERS(villa.h)
      AC_CHECK_LIB(qdbm, vlopen,
        [MUTTLIBS="$MUTTLIBS -lqdbm"
         AC_DEFINE(HAVE_QDBM, 1, [QDBM Support])
         db_found=qdbm],
        [CPPFLAGS="$OLDCPPFLAGS"
         LDFLAGS="$OLDLDFLAGS"])
      LIBS="$saved_LIBS"
      if test "$db_requested" != auto && test "$db_found" != "$db_requested"
      then
        AC_MSG_ERROR([QDBM could not be used. Check config.log for details.])
      fi
    fi

    dnl -- GDBM --
    if test x$with_gdbm != xno && test $db_found = no \
	    && test "$db_requested" = auto -o "$db_requested" = gdbm
    then
        if test "$with_gdbm" != "yes"
        then
          CPPFLAGS="$CPPFLAGS -I$with_gdbm/include"
          LDFLAGS="$LDFLAGS -L$with_gdbm/lib"
        fi
        saved_LIBS="$LIBS"
        LIBS="$LIBS -lgdbm"
        AC_CACHE_CHECK(for gdbm_open, ac_cv_gdbmopen,[
            ac_cv_gdbmopen=no
            AC_LINK_IFELSE([AC_LANG_PROGRAM([[#include <gdbm.h>]], [[gdbm_open(0,0,0,0,0);]])],[ac_cv_gdbmopen=yes],[])
        ])
        LIBS="$saved_LIBS"
        if test "$ac_cv_gdbmopen" = yes
        then
          AC_DEFINE(HAVE_GDBM, 1, [GDBM Support])
          MUTTLIBS="$MUTTLIBS -lgdbm"
          db_found=gdbm
        fi
        if test "$db_requested" != auto && test "$db_found" != "$db_requested"
        then
          AC_MSG_ERROR([GDBM could not be used. Check config.log for details.])
        fi
    fi

    dnl -- BDB --
    ac_bdb_prefix="$with_bdb"
    if test x$ac_bdb_prefix != xno && test $db_found = no
    then
        if test x$ac_bdb_prefix = xyes || test x$ac_bdb_prefix = x
        then
          ac_bdb_prefix="$mutt_cv_prefix /opt/csw/bdb4 /opt /usr/local /usr"
        fi
        for d in $ac_bdb_prefix; do
            bdbpfx="$bdbpfx $d"
            for v in BerkeleyDB.4.3 BerkeleyDB.4.2 BerkeleyDB.4.1; do
                bdbpfx="$bdbpfx $d/$v"
            done
        done
        BDB_VERSIONS="db-4 db4 db-5 db5 db-5.2 db5.2 db52 db-5.1 db5.1 db51 db-5.0 db5.0 db50 db-4.8 db4.8 db48 db-4.7 db4.7 db47 db-4.6 db4.6 db46 db-4.5 db4.5 db45 db-4.4 db4.4 db44 db-4.3 db4.3 db43 db-4.2 db4.2 db42 db-4.1 db4.1 db41 db ''"
        AC_MSG_CHECKING([for BerkeleyDB > 4.0])
        for d in $bdbpfx; do
            BDB_INCLUDE_DIR=""
            BDB_LIB_DIR=""
            for v in / $BDB_VERSIONS; do
                if test -r "$d/include/$v/db.h"; then
                    BDB_INCLUDE_DIR="$d/include/$v"
                    for bdblibdir in "$d/lib/$v" "$d/lib"; do
                        test -d "$bdblibdir" || continue
                        BDB_LIB_DIR="$bdblibdir"
                        for l in `echo $BDB_VERSIONS`; do
                            CPPFLAGS="$OLDCPPFLAGS -I$BDB_INCLUDE_DIR"
                            LIBS="$OLDLIBS -L$BDB_LIB_DIR -l$l"
                            AC_LINK_IFELSE([AC_LANG_PROGRAM([[
                                #include <stdlib.h>
                                #include <db.h>
                            ]], [[
                                DB *db = NULL;
                                db->open(db,NULL,NULL,NULL,0,0,0);
                            ]])],[
                                ac_cv_dbcreate=yes
                                BDB_LIB="$l"
                                break
                            ],[])
                        done
                        test x$ac_cv_dbcreate = xyes && break 2
                    done
                fi
            done
            test x$BDB_LIB != x && break
        done
        if test x$ac_cv_dbcreate = xyes
        then
            AC_MSG_RESULT(yes)
            CPPFLAGS="$OLDCPPFLAGS -I$BDB_INCLUDE_DIR"
            LIBS="$OLDLIBS -L$BDB_LIB_DIR -l$BDB_LIB"
            AC_DEFINE(HAVE_DB4, 1, [Berkeley DB4 Support])
            db_found=bdb
        else
            AC_MSG_RESULT(no)
        fi
    fi

    if test $db_found = no
    then
        AC_MSG_ERROR([You need Tokyo Cabinet, QDBM, GDBM or Berkeley DB4 for hcache])
    fi
fi
dnl -- end cache --

AM_CONDITIONAL(BUILD_HCACHE, test x$db_found != xno)

if test "$need_md5" = "yes"
then
  MUTT_LIB_OBJECTS="$MUTT_LIB_OBJECTS md5.o"
fi

if test x$db_found != xno ; then
  MUTT_MD5="mutt_md5$EXEEXT"
fi
AC_SUBST(MUTT_MD5)

AC_SUBST(MUTTLIBS)
AC_SUBST(MUTT_LIB_OBJECTS)
AC_SUBST(LIBIMAP)
AC_SUBST(LIBIMAPDEPS)
AC_SUBST(NOTMUCH_LIBS)

dnl -- iconv/gettext --

AC_ARG_ENABLE(iconv, AS_HELP_STRING([--disable-iconv],[Disable iconv support]),
        [if test x$enableval = xno ; then
                am_cv_func_iconv=no
        fi
])

MUTT_AM_GNU_GETTEXT

if test "$am_cv_func_iconv" != "yes"
then
  AC_MSG_WARN([Configuring without iconv support. See INSTALL for details])
else

AC_CHECK_HEADERS(iconv.h,
        [AC_MSG_CHECKING(whether iconv.h defines iconv_t)
         AC_EGREP_HEADER([typedef.*iconv_t],iconv.h,
                [AC_MSG_RESULT(yes)
                 AC_DEFINE(HAVE_ICONV_T_DEF, 1,
                        [Define if <iconv.h> defines iconv_t.])],
                 AC_MSG_RESULT(no))])

dnl (1) Some implementations of iconv won't convert from UTF-8 to UTF-8.
dnl (2) In glibc-2.1.2 and earlier there is a bug that messes up ob and
dnl     obl when args 2 and 3 are 0 (fixed in glibc-2.1.3).
AC_CACHE_CHECK([whether this iconv is good enough], mutt_cv_iconv_good,
        mutt_save_LIBS="$LIBS"
        LIBS="$LIBS $LIBICONV"
        AC_RUN_IFELSE([AC_LANG_SOURCE([[
#include <iconv.h>
int main()
{
  iconv_t cd;
changequote(, )dnl
  char buf[4];
changequote([, ])dnl
  char *ob;
  size_t obl;
  ob = buf, obl = sizeof(buf);
  return ((cd = iconv_open("UTF-8", "UTF-8")) != (iconv_t)(-1) &&
          (iconv(cd, 0, 0, &ob, &obl) ||
           !(ob == buf && obl == sizeof(buf)) ||
           iconv_close(cd)));
}
                ]])],[mutt_cv_iconv_good=yes],[mutt_cv_iconv_good=no],[mutt_cv_iconv_good=yes])
        LIBS="$mutt_save_LIBS")
if test "$mutt_cv_iconv_good" = no; then
  AC_MSG_ERROR(Try using libiconv instead)
fi

dnl This is to detect implementations such as the one in glibc-2.1,
dnl which always convert exactly but return the number of characters
dnl converted instead of the number converted inexactly.
AC_CACHE_CHECK([whether iconv is non-transcribing], mutt_cv_iconv_nontrans,
        mutt_save_LIBS="$LIBS"
        LIBS="$LIBS $LIBICONV"
        AC_RUN_IFELSE([AC_LANG_SOURCE([[
#include <iconv.h>
#include <string.h>
int main()
{
  iconv_t cd;
  const char *ib;
  char *ob;
  size_t ibl, obl;
  const char *s = "\304\211";
changequote(, )dnl
  char t[3];
changequote([, ])dnl
  ib = s, ibl = 2, ob = t, obl = 3;
  return ((cd = iconv_open("UTF-8", "UTF-8")) == (iconv_t)(-1) ||
          iconv(cd, &ib, &ibl, &ob, &obl));
}
                ]])],[mutt_cv_iconv_nontrans=no],[mutt_cv_iconv_nontrans=yes],[mutt_cv_iconv_nontrans=no])
        LIBS="$mutt_save_LIBS")
if test "$mutt_cv_iconv_nontrans" = yes; then
  AC_DEFINE(ICONV_NONTRANS, 1)
else
  AC_DEFINE(ICONV_NONTRANS, 0)
fi

CPPFLAGS="$CPPFLAGS -I\$(top_srcdir)/intl"

if test "$BUILD_INCLUDED_LIBINTL" = "yes"; then
  AC_DEFINE(HAVE_BIND_TEXTDOMAIN_CODESET,1,
          [ Define if your gettext has bind_textdomain_codeset. ])
else
  mutt_save_LIBS="$LIBS"
  LIBS="$LIBS $INTLLIBS"
  AC_CHECK_FUNCS(bind_textdomain_codeset)
  LIBS="$mutt_save_LIBS"
fi

fi # libiconv

dnl -- IDN depends on iconv

dnl mutt_idna.c will perform charset transformations (for smtputf8
dnl support) as long as at least iconv is installed.  If there is no
dnl iconv, then it doesn't need to be included in the build.
if test "$am_cv_func_iconv" = yes; then
  MUTT_LIB_OBJECTS="$MUTT_LIB_OBJECTS mutt_idna.o"
fi

AC_ARG_WITH(idn, AS_HELP_STRING([--with-idn=@<:@PFX@:>@],[Use GNU libidn for internationalized domain names]),
		 [
		  if test "$with_idn" != "no" ; then
		  	if test "$with_idn" != "yes" ; then
			   CPPFLAGS="$CPPFLAGS -I$with_idn/include"
			   LDFLAGS="$LDFLAGS -L$with_idn/lib"
			fi
		  fi
		 ],
		 [with_idn=auto])

if test "x$with_idn" != "xno"; then
  if test "$am_cv_func_iconv" != "yes"; then
    if test "$with_idn" != "auto"; then
      AC_MSG_ERROR([IDN requested but iconv is disabled or unavailable])
    fi
  else
    dnl Solaris 11 has /usr/include/idn
    have_stringprep_h=no
    AC_CHECK_HEADERS([stringprep.h idn/stringprep.h], [
		      have_stringprep_h=yes
		      break])
    have_idna_h=no
    AC_CHECK_HEADERS([idna.h idn/idna.h], [
		      have_idna_h=yes
		      break])

    mutt_save_LIBS="$LIBS"
    LIBS=

    AC_SEARCH_LIBS([stringprep_check_version], [idn], [
      AC_DEFINE([HAVE_LIBIDN], 1, [Define to 1 if you have the GNU idn library])
      MUTTLIBS="$MUTTLIBS $LIBS"

      LIBS="$LIBS $LIBICONV"
      AC_CHECK_FUNCS(idna_to_unicode_utf8_from_utf8 idna_to_unicode_8z8z)
      AC_CHECK_FUNCS(idna_to_ascii_from_utf8 idna_to_ascii_8z)
      AC_CHECK_FUNCS(idna_to_ascii_lz idna_to_ascii_from_locale)
    ])

    LIBS="$mutt_save_LIBS"

    if test "$with_idn" != auto; then
      if test $have_stringprep_h = no || test $have_idna_h = no || test $ac_cv_search_stringprep_check_version = no; then
	AC_MSG_ERROR([IDN was requested, but libidn was not usable on this system])
      fi
    fi
  fi
fi

dnl -- locales --

AC_CHECK_HEADERS(wchar.h)

AC_CACHE_CHECK([for wchar_t], mutt_cv_wchar_t,
        AC_COMPILE_IFELSE([AC_LANG_PROGRAM([[
#include <stddef.h>
#include <stdlib.h>
#ifdef HAVE_WCHAR_H
#include <wchar.h>
#endif
                ]], [[ wchar_t wc; return 0; ]])],[mutt_cv_wchar_t=yes],[mutt_cv_wchar_t=no]))

if test "$mutt_cv_wchar_t" = no; then
        AC_DEFINE(wchar_t,int,[ Define to 'int' if system headers don't define. ])
fi

AC_CACHE_CHECK([for wint_t], mutt_cv_wint_t,
        AC_COMPILE_IFELSE([AC_LANG_PROGRAM([[
#include <stddef.h>
#include <stdlib.h>
#ifdef HAVE_WCHAR_H
#include <wchar.h>
#endif
                ]], [[ wint_t wc; return 0; ]])],[mutt_cv_wint_t=yes],[mutt_cv_wint_t=no]))

if test "$mutt_cv_wint_t" = no; then
        AC_DEFINE(wint_t,int,[ Define to 'int' if system headers don't define. ])
fi

AC_CHECK_HEADERS(wctype.h)
AC_CHECK_FUNCS(iswalnum iswalpha iswblank iswcntrl iswdigit)
AC_CHECK_FUNCS(iswgraph iswlower iswprint iswpunct iswspace iswupper)
AC_CHECK_FUNCS(iswxdigit towupper towlower)

AC_CACHE_CHECK([for mbstate_t], mutt_cv_mbstate_t,
        AC_COMPILE_IFELSE([AC_LANG_PROGRAM([[
#include <stddef.h>
#include <stdlib.h>
#ifdef HAVE_WCHAR_H
#include <wchar.h>
#endif
                ]], [[ mbstate_t s; return 0; ]])],[mutt_cv_mbstate_t=yes],[mutt_cv_mbstate_t=no]))

if test "$mutt_cv_mbstate_t" = no; then
        AC_DEFINE(mbstate_t,int,[ Define to 'int' if system headers don't define. ])
fi

wc_funcs=maybe
AC_ARG_WITH(wc-funcs, AS_HELP_STRING([--without-wc-funcs],[Do not use the system's wchar_t functions]),
        wc_funcs=$withval)

if test "$wc_funcs" != yes && test "$wc_funcs" != no; then
        AC_CACHE_CHECK([for wchar_t functions], mutt_cv_wc_funcs,
                mutt_cv_wc_funcs=no
                AC_LINK_IFELSE([AC_LANG_PROGRAM([[
#define _XOPEN_SOURCE 600
#include <stddef.h>
#include <stdlib.h>
#ifdef HAVE_WCHAR_H
#include <wchar.h>
#endif
#ifdef HAVE_WCTYPE_H
#include <wctype.h>
#endif]], [[mbrtowc(0, 0, 0, 0); wctomb(0, 0); wcwidth(0);
        iswprint(0); iswspace(0); towlower(0); towupper(0); iswalnum(0)]])],[mutt_cv_wc_funcs=yes],[]))
        wc_funcs=$mutt_cv_wc_funcs
fi

if test $wc_funcs = yes; then
        AC_DEFINE(HAVE_WC_FUNCS,1,[ Define if you are using the system's wchar_t functions. ])
else
	MUTT_LIB_OBJECTS="$MUTT_LIB_OBJECTS utf8.o wcwidth.o"
fi

AC_CACHE_CHECK([for nl_langinfo and CODESET], mutt_cv_langinfo_codeset,
  [AC_LINK_IFELSE([AC_LANG_PROGRAM([[#include <langinfo.h>]], [[char* cs = nl_langinfo(CODESET);]])],[mutt_cv_langinfo_codeset=yes],[mutt_cv_langinfo_codeset=no])])
if test $mutt_cv_langinfo_codeset = yes; then
  AC_DEFINE(HAVE_LANGINFO_CODESET,1,[ Define if you have <langinfo.h> and nl_langinfo(CODESET). ])
fi

AC_CACHE_CHECK([for nl_langinfo and YESEXPR], mutt_cv_langinfo_yesexpr,
  [AC_LINK_IFELSE([AC_LANG_PROGRAM([[#include <langinfo.h>]], [[char* cs = nl_langinfo(YESEXPR);]])],[mutt_cv_langinfo_yesexpr=yes],[mutt_cv_langinfo_yesexpr=no])])
if test $mutt_cv_langinfo_yesexpr = yes; then
  AC_DEFINE(HAVE_LANGINFO_YESEXPR,1,[ Define if you have <langinfo.h> and nl_langinfo(YESEXPR). ])
fi

dnl Documentation tools
have_openjade="no"
AC_PATH_PROG([OSPCAT], [ospcat], [none])
if test "$OSPCAT" != "none"
then
  AC_MSG_CHECKING([for openjade docbook stylesheets])
  dslosfile=`ospcat --public-id="-//Norman Walsh//DOCUMENT DocBook Print Stylesheet//EN"`
  DSLROOT=`echo $dslosfile | sed -n -e "s/.*SOIBASE='\(@<:@^'@:>@*\)\/catalog'.*/\1/p"`
  # ospcat may spit out an absolute path without an SOIBASE
  if test -z "$DSLROOT"
  then
    DSLROOT=`echo $dslosfile | sed -e 's|<OSFILE>\(.*\)/print/docbook.dsl|\1|'`
  fi
  if test -f $DSLROOT/print/docbook.dsl
  then
    AC_MSG_RESULT([in $DSLROOT])
    have_openjade="yes"
  else
    AC_MSG_RESULT([not found: PDF documentation will not be built.])
  fi
fi
AC_SUBST(DSLROOT)

AC_ARG_ENABLE(full_doc,
	      AS_HELP_STRING([--disable-full-doc],[Omit disabled variables]),
[       if test x$enableval = xno ; then
                full_doc=no
        fi
])
if test x$full_doc != xno ; then
  AC_DEFINE(MAKEDOC_FULL,1, [Define if you want complete documentation.])
fi

AC_CONFIG_FILES(Makefile contrib/Makefile doc/Makefile imap/Makefile
        intl/Makefile m4/Makefile po/Makefile.in
        hcachever.sh muttbug.sh doc/instdoc.sh)
AC_OUTPUT<|MERGE_RESOLUTION|>--- conflicted
+++ resolved
@@ -177,13 +177,11 @@
 
 AC_ARG_ENABLE(sidebar, AC_HELP_STRING([--enable-sidebar], [Enable Sidebar support]),
 [       if test x$enableval = xyes ; then
-<<<<<<< HEAD
-		AC_DEFINE(USE_SIDEBAR,1,[ Define if you want support for the sidebar. ])
+		AC_DEFINE(USE_SIDEBAR, 1, [Define if you want support for the sidebar.])
 		OPS="$OPS \$(srcdir)/OPS.SIDEBAR"
-		need_sidebar="yes"
+                MUTT_LIB_OBJECTS="$MUTT_LIB_OBJECTS sidebar.o"
         fi
 ])
-AM_CONDITIONAL(BUILD_SIDEBAR, test x$need_sidebar = xyes)
 
 AC_ARG_ENABLE(notmuch, AC_HELP_STRING([--enable-notmuch], [Enable NOTMUCH support]),
 [       if test x$enableval = xyes ; then
@@ -209,13 +207,6 @@
 ])
 AM_CONDITIONAL(BUILD_NOTMUCH, test x$need_notmuch = xyes)
 
-=======
-		AC_DEFINE(USE_SIDEBAR, 1, [Define if you want support for the sidebar.])
-		OPS="$OPS \$(srcdir)/OPS.SIDEBAR"
-                MUTT_LIB_OBJECTS="$MUTT_LIB_OBJECTS sidebar.o"
-        fi
-])
->>>>>>> bb082444
 
 AC_ARG_WITH(mixmaster, AS_HELP_STRING([--with-mixmaster@<:@=PATH@:>@],[Include Mixmaster support]),
   [if test "$withval" != no
